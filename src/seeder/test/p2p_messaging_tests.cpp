--- conflicted
+++ resolved
@@ -41,11 +41,7 @@
 };
 } // namespace
 
-<<<<<<< HEAD
-static const unsigned short SERVICE_PORT = 12605;
-=======
-static const uint16_t SERVICE_PORT = 18444;
->>>>>>> 51eafd40
+static const uint16_t SERVICE_PORT = 12605;
 
 struct SeederTestingSetup {
     SeederTestingSetup() {
