// Copyright (c) 2018-2020 The Bitcoin developers
// Distributed under the MIT software license, see the accompanying
// file COPYING or http://www.opensource.org/licenses/mit-license.php.

#include <avalanche/processor.h>

#include <avalanche/delegationbuilder.h>
#include <avalanche/peermanager.h>
#include <avalanche/proofbuilder.h>
#include <avalanche/voterecord.h>
#include <chain.h>
#include <config.h>
#include <net_processing.h> // For ::PeerManager
#include <scheduler.h>
#include <util/time.h>
#include <util/translation.h> // For bilingual_str
// D6970 moved LookupBlockIndex from chain.h to validation.h TODO: remove this
// when LookupBlockIndex is refactored out of validation
#include <validation.h>

#include <test/util/setup_common.h>

#include <boost/test/unit_test.hpp>

using namespace avalanche;

namespace avalanche {
namespace {
    struct AvalancheTest {
        static void runEventLoop(avalanche::Processor &p) { p.runEventLoop(); }

        static std::vector<CInv> getInvsForNextPoll(Processor &p) {
            return p.getInvsForNextPoll(false);
        }

        static NodeId getSuitableNodeToQuery(Processor &p) {
            return p.getSuitableNodeToQuery();
        }

        static uint64_t getRound(const Processor &p) { return p.round; }
    };
} // namespace
} // namespace avalanche

namespace {
struct CConnmanTest : public CConnman {
    using CConnman::CConnman;
    void AddNode(CNode &node) {
        LOCK(cs_vNodes);
        vNodes.push_back(&node);
    }
    void ClearNodes() {
        LOCK(cs_vNodes);
        for (CNode *node : vNodes) {
            delete node;
        }
        vNodes.clear();
    }
};

CService ip(uint32_t i) {
    struct in_addr s;
    s.s_addr = i;
    return CService(CNetAddr(s), Params().GetDefaultPort());
}

struct AvalancheTestingSetup : public TestChain100Setup {
    const Config &config;
    CConnmanTest *m_connman;

    std::unique_ptr<Processor> m_processor;

    // The master private key we delegate to.
    CKey masterpriv;

    AvalancheTestingSetup()
        : TestChain100Setup(), config(GetConfig()),
          masterpriv(CKey::MakeCompressedKey()) {
        // Deterministic randomness for tests.
        auto connman = std::make_unique<CConnmanTest>(config, 0x1337, 0x1337);
        m_connman = connman.get();
        m_node.connman = std::move(connman);
        m_node.peerman = std::make_unique<::PeerManager>(
            config.GetChainParams(), *m_connman, m_node.banman.get(),
            *m_node.scheduler, *m_node.chainman, *m_node.mempool);
        m_node.chain = interfaces::MakeChain(m_node, config.GetChainParams());

        // Get the processor ready.
        bilingual_str error;
        m_processor = Processor::MakeProcessor(*m_node.args, *m_node.chain,
                                               m_node.connman.get(), error);
        BOOST_CHECK(m_processor);
    }

    ~AvalancheTestingSetup() {
        m_connman->ClearNodes();
        SyncWithValidationInterfaceQueue();
    }

    CNode *ConnectNode(ServiceFlags nServices) {
        static NodeId id = 0;

        CAddress addr(ip(GetRandInt(0xffffffff)), NODE_NONE);
        auto node = new CNode(id++, ServiceFlags(NODE_NETWORK), 0,
                              INVALID_SOCKET, addr, 0, 0, 0, CAddress(), "",
                              ConnectionType::OUTBOUND_FULL_RELAY);
        node->SetCommonVersion(PROTOCOL_VERSION);
        node->nServices = nServices;
        m_node.peerman->InitializeNode(config, node);
        node->nVersion = 1;
        node->fSuccessfullyConnected = true;
        node->m_avalanche_state = std::make_unique<CNode::AvalancheState>();

        m_connman->AddNode(*node);
        return node;
    }

    size_t next_coinbase = 0;
    std::shared_ptr<Proof> GetProof() {
        size_t current_coinbase = next_coinbase++;
        const CTransaction &coinbase = *m_coinbase_txns[current_coinbase];
<<<<<<< HEAD
        ProofBuilder pb(0, 0, masterpriv.GetPubKey());
        // vout 0 = OP_RETURN, vout 1 = miner reward
        BOOST_CHECK(pb.addUTXO(COutPoint(coinbase.GetId(), 1),
                               coinbase.vout[1].nValue, current_coinbase + 1,
=======
        ProofBuilder pb(0, 0, masterpriv);
        BOOST_CHECK(pb.addUTXO(COutPoint(coinbase.GetId(), 0),
                               coinbase.vout[0].nValue, current_coinbase + 1,
>>>>>>> 72a45978
                               true, coinbaseKey));
        return std::make_shared<Proof>(pb.build());
    }

    bool addNode(NodeId nodeid, const ProofId &proofid) {
        return m_processor->withPeerManager([&](avalanche::PeerManager &pm) {
            return pm.addNode(nodeid, proofid);
        });
    }

    bool addNode(NodeId nodeid) {
        auto proof = GetProof();
        return m_processor->withPeerManager([&](avalanche::PeerManager &pm) {
            return pm.registerProof(proof) &&
                   pm.addNode(nodeid, proof->getId());
        });
    }

    std::array<CNode *, 8> ConnectNodes() {
        auto proof = GetProof();
        BOOST_CHECK(
            m_processor->withPeerManager([&](avalanche::PeerManager &pm) {
                return pm.registerProof(proof);
            }));
        const ProofId &proofid = proof->getId();

        std::array<CNode *, 8> nodes;
        for (CNode *&n : nodes) {
            n = ConnectNode(NODE_AVALANCHE);
            BOOST_CHECK(addNode(n->GetId(), proofid));
        }

        return nodes;
    }

    void runEventLoop() { AvalancheTest::runEventLoop(*m_processor); }

    NodeId getSuitableNodeToQuery() {
        return AvalancheTest::getSuitableNodeToQuery(*m_processor);
    }

    std::vector<CInv> getInvsForNextPoll() {
        return AvalancheTest::getInvsForNextPoll(*m_processor);
    }

    uint64_t getRound() const { return AvalancheTest::getRound(*m_processor); }

    bool registerVotes(NodeId nodeid, const avalanche::Response &response,
                       std::vector<avalanche::BlockUpdate> &updates) {
        int banscore;
        std::string error;
        return m_processor->registerVotes(nodeid, response, updates, banscore,
                                          error);
    }
};
} // namespace

BOOST_FIXTURE_TEST_SUITE(processor_tests, AvalancheTestingSetup)

#define REGISTER_VOTE_AND_CHECK(vr, vote, state, finalized, confidence)        \
    vr.registerVote(NO_NODE, vote);                                            \
    BOOST_CHECK_EQUAL(vr.isAccepted(), state);                                 \
    BOOST_CHECK_EQUAL(vr.hasFinalized(), finalized);                           \
    BOOST_CHECK_EQUAL(vr.getConfidence(), confidence);

BOOST_AUTO_TEST_CASE(vote_record) {
    VoteRecord vraccepted(true);

    // Check initial state.
    BOOST_CHECK_EQUAL(vraccepted.isAccepted(), true);
    BOOST_CHECK_EQUAL(vraccepted.hasFinalized(), false);
    BOOST_CHECK_EQUAL(vraccepted.getConfidence(), 0);

    VoteRecord vr(false);

    // Check initial state.
    BOOST_CHECK_EQUAL(vr.isAccepted(), false);
    BOOST_CHECK_EQUAL(vr.hasFinalized(), false);
    BOOST_CHECK_EQUAL(vr.getConfidence(), 0);

    // We need to register 6 positive votes before we start counting.
    for (int i = 0; i < 6; i++) {
        REGISTER_VOTE_AND_CHECK(vr, 0, false, false, 0);
    }

    // Next vote will flip state, and confidence will increase as long as we
    // vote yes.
    REGISTER_VOTE_AND_CHECK(vr, 0, true, false, 0);

    // A single neutral vote do not change anything.
    REGISTER_VOTE_AND_CHECK(vr, -1, true, false, 1);
    for (int i = 2; i < 8; i++) {
        REGISTER_VOTE_AND_CHECK(vr, 0, true, false, i);
    }

    // Two neutral votes will stall progress.
    REGISTER_VOTE_AND_CHECK(vr, -1, true, false, 7);
    REGISTER_VOTE_AND_CHECK(vr, -1, true, false, 7);
    for (int i = 2; i < 8; i++) {
        REGISTER_VOTE_AND_CHECK(vr, 0, true, false, 7);
    }

    // Now confidence will increase as long as we vote yes.
    for (int i = 8; i < AVALANCHE_FINALIZATION_SCORE; i++) {
        REGISTER_VOTE_AND_CHECK(vr, 0, true, false, i);
    }

    // The next vote will finalize the decision.
    REGISTER_VOTE_AND_CHECK(vr, 1, true, true, AVALANCHE_FINALIZATION_SCORE);

    // Now that we have two no votes, confidence stop increasing.
    for (int i = 0; i < 5; i++) {
        REGISTER_VOTE_AND_CHECK(vr, 1, true, true,
                                AVALANCHE_FINALIZATION_SCORE);
    }

    // Next vote will flip state, and confidence will increase as long as we
    // vote no.
    REGISTER_VOTE_AND_CHECK(vr, 1, false, false, 0);

    // A single neutral vote do not change anything.
    REGISTER_VOTE_AND_CHECK(vr, -1, false, false, 1);
    for (int i = 2; i < 8; i++) {
        REGISTER_VOTE_AND_CHECK(vr, 1, false, false, i);
    }

    // Two neutral votes will stall progress.
    REGISTER_VOTE_AND_CHECK(vr, -1, false, false, 7);
    REGISTER_VOTE_AND_CHECK(vr, -1, false, false, 7);
    for (int i = 2; i < 8; i++) {
        REGISTER_VOTE_AND_CHECK(vr, 1, false, false, 7);
    }

    // Now confidence will increase as long as we vote no.
    for (int i = 8; i < AVALANCHE_FINALIZATION_SCORE; i++) {
        REGISTER_VOTE_AND_CHECK(vr, 1, false, false, i);
    }

    // The next vote will finalize the decision.
    REGISTER_VOTE_AND_CHECK(vr, 0, false, true, AVALANCHE_FINALIZATION_SCORE);

    // Check that inflight accounting work as expected.
    VoteRecord vrinflight(false);
    for (int i = 0; i < 2 * AVALANCHE_MAX_INFLIGHT_POLL; i++) {
        bool shouldPoll = vrinflight.shouldPoll();
        BOOST_CHECK_EQUAL(shouldPoll, i < AVALANCHE_MAX_INFLIGHT_POLL);
        BOOST_CHECK_EQUAL(vrinflight.registerPoll(), shouldPoll);
    }

    // Clear various number of inflight requests and check everything behaves as
    // expected.
    for (int i = 1; i < AVALANCHE_MAX_INFLIGHT_POLL; i++) {
        vrinflight.clearInflightRequest(i);
        BOOST_CHECK(vrinflight.shouldPoll());

        for (int j = 1; j < i; j++) {
            BOOST_CHECK(vrinflight.registerPoll());
            BOOST_CHECK(vrinflight.shouldPoll());
        }

        BOOST_CHECK(vrinflight.registerPoll());
        BOOST_CHECK(!vrinflight.shouldPoll());
    }
}

BOOST_AUTO_TEST_CASE(block_update) {
    CBlockIndex index;
    CBlockIndex *pindex = &index;

    std::set<BlockUpdate::Status> status{
        BlockUpdate::Status::Invalid,
        BlockUpdate::Status::Rejected,
        BlockUpdate::Status::Accepted,
        BlockUpdate::Status::Finalized,
    };

    for (auto s : status) {
        BlockUpdate abu(pindex, s);
        BOOST_CHECK(abu.getBlockIndex() == pindex);
        BOOST_CHECK_EQUAL(abu.getStatus(), s);
    }
}

namespace {
Response next(Response &r) {
    auto copy = r;
    r = {r.getRound() + 1, r.getCooldown(), r.GetVotes()};
    return copy;
}
} // namespace

BOOST_AUTO_TEST_CASE(block_register) {
    std::vector<BlockUpdate> updates;

    CBlock block = CreateAndProcessBlock({}, CScript());
    const BlockHash blockHash = block.GetHash();
    const CBlockIndex *pindex;
    {
        LOCK(cs_main);
        pindex = LookupBlockIndex(blockHash);
    }

    // Create nodes that supports avalanche.
    auto avanodes = ConnectNodes();

    // Querying for random block returns false.
    BOOST_CHECK(!m_processor->isAccepted(pindex));

    // Add a new block. Check it is added to the polls.
    BOOST_CHECK(m_processor->addBlockToReconcile(pindex));
    auto invs = getInvsForNextPoll();
    BOOST_CHECK_EQUAL(invs.size(), 1);
    BOOST_CHECK_EQUAL(invs[0].type, MSG_BLOCK);
    BOOST_CHECK(invs[0].hash == blockHash);

    // Newly added blocks' state reflect the blockchain.
    BOOST_CHECK(m_processor->isAccepted(pindex));

    int nextNodeIndex = 0;
    auto registerNewVote = [&](const Response &resp) {
        runEventLoop();
        auto nodeid = avanodes[nextNodeIndex++ % avanodes.size()]->GetId();
        BOOST_CHECK(registerVotes(nodeid, resp, updates));
    };

    // Let's vote for this block a few times.
    Response resp{0, 0, {Vote(0, blockHash)}};
    for (int i = 0; i < 6; i++) {
        registerNewVote(next(resp));
        BOOST_CHECK(m_processor->isAccepted(pindex));
        BOOST_CHECK_EQUAL(m_processor->getConfidence(pindex), 0);
        BOOST_CHECK_EQUAL(updates.size(), 0);
    }

    // A single neutral vote do not change anything.
    resp = {getRound(), 0, {Vote(-1, blockHash)}};
    registerNewVote(next(resp));
    BOOST_CHECK(m_processor->isAccepted(pindex));
    BOOST_CHECK_EQUAL(m_processor->getConfidence(pindex), 0);
    BOOST_CHECK_EQUAL(updates.size(), 0);

    resp = {getRound(), 0, {Vote(0, blockHash)}};
    for (int i = 1; i < 7; i++) {
        registerNewVote(next(resp));
        BOOST_CHECK(m_processor->isAccepted(pindex));
        BOOST_CHECK_EQUAL(m_processor->getConfidence(pindex), i);
        BOOST_CHECK_EQUAL(updates.size(), 0);
    }

    // Two neutral votes will stall progress.
    resp = {getRound(), 0, {Vote(-1, blockHash)}};
    registerNewVote(next(resp));
    BOOST_CHECK(m_processor->isAccepted(pindex));
    BOOST_CHECK_EQUAL(m_processor->getConfidence(pindex), 6);
    BOOST_CHECK_EQUAL(updates.size(), 0);
    registerNewVote(next(resp));
    BOOST_CHECK(m_processor->isAccepted(pindex));
    BOOST_CHECK_EQUAL(m_processor->getConfidence(pindex), 6);
    BOOST_CHECK_EQUAL(updates.size(), 0);

    resp = {getRound(), 0, {Vote(0, blockHash)}};
    for (int i = 2; i < 8; i++) {
        registerNewVote(next(resp));
        BOOST_CHECK(m_processor->isAccepted(pindex));
        BOOST_CHECK_EQUAL(m_processor->getConfidence(pindex), 6);
        BOOST_CHECK_EQUAL(updates.size(), 0);
    }

    // We vote for it numerous times to finalize it.
    for (int i = 7; i < AVALANCHE_FINALIZATION_SCORE; i++) {
        registerNewVote(next(resp));
        BOOST_CHECK(m_processor->isAccepted(pindex));
        BOOST_CHECK_EQUAL(m_processor->getConfidence(pindex), i);
        BOOST_CHECK_EQUAL(updates.size(), 0);
    }

    // As long as it is not finalized, we poll.
    invs = getInvsForNextPoll();
    BOOST_CHECK_EQUAL(invs.size(), 1);
    BOOST_CHECK_EQUAL(invs[0].type, MSG_BLOCK);
    BOOST_CHECK(invs[0].hash == blockHash);

    // Now finalize the decision.
    registerNewVote(next(resp));
    BOOST_CHECK_EQUAL(updates.size(), 1);
    BOOST_CHECK(updates[0].getBlockIndex() == pindex);
    BOOST_CHECK_EQUAL(updates[0].getStatus(), BlockUpdate::Status::Finalized);
    updates = {};

    // Once the decision is finalized, there is no poll for it.
    invs = getInvsForNextPoll();
    BOOST_CHECK_EQUAL(invs.size(), 0);

    // Now let's undo this and finalize rejection.
    BOOST_CHECK(m_processor->addBlockToReconcile(pindex));
    invs = getInvsForNextPoll();
    BOOST_CHECK_EQUAL(invs.size(), 1);
    BOOST_CHECK_EQUAL(invs[0].type, MSG_BLOCK);
    BOOST_CHECK(invs[0].hash == blockHash);

    resp = {getRound(), 0, {Vote(1, blockHash)}};
    for (int i = 0; i < 6; i++) {
        registerNewVote(next(resp));
        BOOST_CHECK(m_processor->isAccepted(pindex));
        BOOST_CHECK_EQUAL(updates.size(), 0);
    }

    // Now the state will flip.
    registerNewVote(next(resp));
    BOOST_CHECK(!m_processor->isAccepted(pindex));
    BOOST_CHECK_EQUAL(updates.size(), 1);
    BOOST_CHECK(updates[0].getBlockIndex() == pindex);
    BOOST_CHECK_EQUAL(updates[0].getStatus(), BlockUpdate::Status::Rejected);
    updates = {};

    // Now it is rejected, but we can vote for it numerous times.
    for (int i = 1; i < AVALANCHE_FINALIZATION_SCORE; i++) {
        registerNewVote(next(resp));
        BOOST_CHECK(!m_processor->isAccepted(pindex));
        BOOST_CHECK_EQUAL(updates.size(), 0);
    }

    // As long as it is not finalized, we poll.
    invs = getInvsForNextPoll();
    BOOST_CHECK_EQUAL(invs.size(), 1);
    BOOST_CHECK_EQUAL(invs[0].type, MSG_BLOCK);
    BOOST_CHECK(invs[0].hash == blockHash);

    // Now finalize the decision.
    registerNewVote(next(resp));
    BOOST_CHECK(!m_processor->isAccepted(pindex));
    BOOST_CHECK_EQUAL(updates.size(), 1);
    BOOST_CHECK(updates[0].getBlockIndex() == pindex);
    BOOST_CHECK_EQUAL(updates[0].getStatus(), BlockUpdate::Status::Invalid);
    updates = {};

    // Once the decision is finalized, there is no poll for it.
    invs = getInvsForNextPoll();
    BOOST_CHECK_EQUAL(invs.size(), 0);

    // Adding the block twice does nothing.
    BOOST_CHECK(m_processor->addBlockToReconcile(pindex));
    BOOST_CHECK(!m_processor->addBlockToReconcile(pindex));
    BOOST_CHECK(m_processor->isAccepted(pindex));
}

BOOST_AUTO_TEST_CASE(multi_block_register) {
    CBlockIndex indexA, indexB;

    std::vector<BlockUpdate> updates;

    // Create several nodes that support avalanche.
    auto avanodes = ConnectNodes();

    // Make sure the block has a hash.
    CBlock blockA = CreateAndProcessBlock({}, CScript());
    const BlockHash blockHashA = blockA.GetHash();

    CBlock blockB = CreateAndProcessBlock({}, CScript());
    const BlockHash blockHashB = blockB.GetHash();
    const CBlockIndex *pindexA;
    const CBlockIndex *pindexB;
    {
        LOCK(cs_main);
        pindexA = LookupBlockIndex(blockHashA);
        pindexB = LookupBlockIndex(blockHashB);
    }

    // Querying for random block returns false.
    BOOST_CHECK(!m_processor->isAccepted(pindexA));
    BOOST_CHECK(!m_processor->isAccepted(pindexB));

    // Start voting on block A.
    BOOST_CHECK(m_processor->addBlockToReconcile(pindexA));
    auto invs = getInvsForNextPoll();
    BOOST_CHECK_EQUAL(invs.size(), 1);
    BOOST_CHECK_EQUAL(invs[0].type, MSG_BLOCK);
    BOOST_CHECK(invs[0].hash == blockHashA);

    uint64_t round = getRound();
    runEventLoop();
    BOOST_CHECK(registerVotes(avanodes[0]->GetId(),
                              {round, 0, {Vote(0, blockHashA)}}, updates));
    BOOST_CHECK_EQUAL(updates.size(), 0);

    // Start voting on block B after one vote.
    Response resp{round + 1, 0, {Vote(0, blockHashB), Vote(0, blockHashA)}};
    BOOST_CHECK(m_processor->addBlockToReconcile(pindexB));
    invs = getInvsForNextPoll();
    BOOST_CHECK_EQUAL(invs.size(), 2);

    // Ensure B comes before A because it has accumulated more PoW.
    BOOST_CHECK_EQUAL(invs[0].type, MSG_BLOCK);
    BOOST_CHECK(invs[0].hash == blockHashB);
    BOOST_CHECK_EQUAL(invs[1].type, MSG_BLOCK);
    BOOST_CHECK(invs[1].hash == blockHashA);

    // Let's vote for these blocks a few times.
    for (int i = 0; i < 4; i++) {
        NodeId nodeid = getSuitableNodeToQuery();
        runEventLoop();
        BOOST_CHECK(registerVotes(nodeid, next(resp), updates));
        BOOST_CHECK_EQUAL(updates.size(), 0);
    }

    // Now it is accepted, but we can vote for it numerous times.
    for (int i = 0; i < AVALANCHE_FINALIZATION_SCORE; i++) {
        NodeId nodeid = getSuitableNodeToQuery();
        runEventLoop();
        BOOST_CHECK(registerVotes(nodeid, next(resp), updates));
        BOOST_CHECK_EQUAL(updates.size(), 0);
    }

    // Running two iterration of the event loop so that vote gets triggered on A
    // and B.
    NodeId firstNodeid = getSuitableNodeToQuery();
    runEventLoop();
    NodeId secondNodeid = getSuitableNodeToQuery();
    runEventLoop();

    BOOST_CHECK(firstNodeid != secondNodeid);

    // Next vote will finalize block A.
    BOOST_CHECK(registerVotes(firstNodeid, next(resp), updates));
    BOOST_CHECK_EQUAL(updates.size(), 1);
    BOOST_CHECK(updates[0].getBlockIndex() == pindexA);
    BOOST_CHECK_EQUAL(updates[0].getStatus(), BlockUpdate::Status::Finalized);
    updates = {};

    // We do not vote on A anymore.
    invs = getInvsForNextPoll();
    BOOST_CHECK_EQUAL(invs.size(), 1);
    BOOST_CHECK_EQUAL(invs[0].type, MSG_BLOCK);
    BOOST_CHECK(invs[0].hash == blockHashB);

    // Next vote will finalize block B.
    BOOST_CHECK(registerVotes(secondNodeid, resp, updates));
    BOOST_CHECK_EQUAL(updates.size(), 1);
    BOOST_CHECK(updates[0].getBlockIndex() == pindexB);
    BOOST_CHECK_EQUAL(updates[0].getStatus(), BlockUpdate::Status::Finalized);
    updates = {};

    // There is nothing left to vote on.
    invs = getInvsForNextPoll();
    BOOST_CHECK_EQUAL(invs.size(), 0);
}

BOOST_AUTO_TEST_CASE(poll_and_response) {
    std::vector<BlockUpdate> updates;

    CBlock block = CreateAndProcessBlock({}, CScript());
    const BlockHash blockHash = block.GetHash();
    const CBlockIndex *pindex;
    {
        LOCK(cs_main);
        pindex = LookupBlockIndex(blockHash);
    }

    // There is no node to query.
    BOOST_CHECK_EQUAL(getSuitableNodeToQuery(), NO_NODE);

    // Create a node that supports avalanche and one that doesn't.
    ConnectNode(NODE_NONE);
    auto avanode = ConnectNode(NODE_AVALANCHE);
    NodeId avanodeid = avanode->GetId();
    BOOST_CHECK(addNode(avanodeid));

    // It returns the avalanche peer.
    BOOST_CHECK_EQUAL(getSuitableNodeToQuery(), avanodeid);

    // Register a block and check it is added to the list of elements to poll.
    BOOST_CHECK(m_processor->addBlockToReconcile(pindex));
    auto invs = getInvsForNextPoll();
    BOOST_CHECK_EQUAL(invs.size(), 1);
    BOOST_CHECK_EQUAL(invs[0].type, MSG_BLOCK);
    BOOST_CHECK(invs[0].hash == blockHash);

    // Trigger a poll on avanode.
    uint64_t round = getRound();
    runEventLoop();

    // There is no more suitable peer available, so return nothing.
    BOOST_CHECK_EQUAL(getSuitableNodeToQuery(), NO_NODE);

    // Respond to the request.
    Response resp = {round, 0, {Vote(0, blockHash)}};
    BOOST_CHECK(registerVotes(avanodeid, resp, updates));
    BOOST_CHECK_EQUAL(updates.size(), 0);

    // Now that avanode fullfilled his request, it is added back to the list of
    // queriable nodes.
    BOOST_CHECK_EQUAL(getSuitableNodeToQuery(), avanodeid);

    auto checkRegisterVotesError = [&](NodeId nodeid,
                                       const avalanche::Response &response,
                                       const std::string &expectedError) {
        int banscore;
        std::string error;
        BOOST_CHECK(!m_processor->registerVotes(nodeid, response, updates,
                                                banscore, error));
        BOOST_CHECK_EQUAL(error, expectedError);
        BOOST_CHECK_EQUAL(updates.size(), 0);
    };

    // Sending a response when not polled fails.
    checkRegisterVotesError(avanodeid, next(resp), "unexpected-ava-response");

    // Trigger a poll on avanode.
    round = getRound();
    runEventLoop();
    BOOST_CHECK_EQUAL(getSuitableNodeToQuery(), NO_NODE);

    // Sending responses that do not match the request also fails.
    // 1. Too many results.
    resp = {round, 0, {Vote(0, blockHash), Vote(0, blockHash)}};
    runEventLoop();
    checkRegisterVotesError(avanodeid, resp, "invalid-ava-response-size");
    BOOST_CHECK_EQUAL(getSuitableNodeToQuery(), avanodeid);

    // 2. Not enough results.
    resp = {getRound(), 0, {}};
    runEventLoop();
    checkRegisterVotesError(avanodeid, resp, "invalid-ava-response-size");
    BOOST_CHECK_EQUAL(getSuitableNodeToQuery(), avanodeid);

    // 3. Do not match the poll.
    resp = {getRound(), 0, {Vote()}};
    runEventLoop();
    checkRegisterVotesError(avanodeid, resp, "invalid-ava-response-content");
    BOOST_CHECK_EQUAL(getSuitableNodeToQuery(), avanodeid);

    // 4. Invalid round count. Request is not discarded.
    uint64_t queryRound = getRound();
    runEventLoop();

    resp = {queryRound + 1, 0, {Vote()}};
    checkRegisterVotesError(avanodeid, resp, "unexpected-ava-response");

    resp = {queryRound - 1, 0, {Vote()}};
    checkRegisterVotesError(avanodeid, resp, "unexpected-ava-response");

    // 5. Making request for invalid nodes do not work. Request is not
    // discarded.
    resp = {queryRound, 0, {Vote(0, blockHash)}};
    checkRegisterVotesError(avanodeid + 1234, resp, "unexpected-ava-response");

    // Proper response gets processed and avanode is available again.
    resp = {queryRound, 0, {Vote(0, blockHash)}};
    BOOST_CHECK(registerVotes(avanodeid, resp, updates));
    BOOST_CHECK_EQUAL(updates.size(), 0);
    BOOST_CHECK_EQUAL(getSuitableNodeToQuery(), avanodeid);

    // Out of order response are rejected.
    CBlock block2 = CreateAndProcessBlock({}, CScript());
    const BlockHash blockHash2 = block2.GetHash();
    CBlockIndex *pindex2;
    {
        LOCK(cs_main);
        pindex2 = LookupBlockIndex(blockHash2);
    }
    BOOST_CHECK(m_processor->addBlockToReconcile(pindex2));

    resp = {getRound(), 0, {Vote(0, blockHash), Vote(0, blockHash2)}};
    runEventLoop();
    checkRegisterVotesError(avanodeid, resp, "invalid-ava-response-content");
    BOOST_CHECK_EQUAL(getSuitableNodeToQuery(), avanodeid);

    // But they are accepted in order.
    resp = {getRound(), 0, {Vote(0, blockHash2), Vote(0, blockHash)}};
    runEventLoop();
    BOOST_CHECK(registerVotes(avanodeid, resp, updates));
    BOOST_CHECK_EQUAL(updates.size(), 0);
    BOOST_CHECK_EQUAL(getSuitableNodeToQuery(), avanodeid);

    // When a block is marked invalid, stop polling.
    pindex2->nStatus = pindex2->nStatus.withFailed();
    resp = {getRound(), 0, {Vote(0, blockHash)}};
    runEventLoop();
    BOOST_CHECK(registerVotes(avanodeid, resp, updates));
    BOOST_CHECK_EQUAL(updates.size(), 0);
    BOOST_CHECK_EQUAL(getSuitableNodeToQuery(), avanodeid);
}

BOOST_AUTO_TEST_CASE(poll_inflight_timeout, *boost::unit_test::timeout(60)) {
    std::vector<BlockUpdate> updates;

    CBlock block = CreateAndProcessBlock({}, CScript());
    const BlockHash blockHash = block.GetHash();
    const CBlockIndex *pindex;
    {
        LOCK(cs_main);
        pindex = LookupBlockIndex(blockHash);
    }

    // Add the block
    BOOST_CHECK(m_processor->addBlockToReconcile(pindex));

    // Create a node that supports avalanche.
    auto avanode = ConnectNode(NODE_AVALANCHE);
    NodeId avanodeid = avanode->GetId();
    BOOST_CHECK(addNode(avanodeid));

    // Expire requests after some time.
    auto queryTimeDuration = std::chrono::milliseconds(10);
    m_processor->setQueryTimeoutDuration(queryTimeDuration);
    for (int i = 0; i < 10; i++) {
        Response resp = {getRound(), 0, {Vote(0, blockHash)}};

        auto start = std::chrono::steady_clock::now();
        runEventLoop();
        // We cannot guarantee that we'll wait for just 1ms, so we have to bail
        // if we aren't within the proper time range.
        std::this_thread::sleep_for(std::chrono::milliseconds(1));
        runEventLoop();

        bool ret = registerVotes(avanodeid, next(resp), updates);
        if (std::chrono::steady_clock::now() > start + queryTimeDuration) {
            // We waited for too long, bail. Because we can't know for sure when
            // previous steps ran, ret is not deterministic and we do not check
            // it.
            i--;
            continue;
        }

        // We are within time bounds, so the vote should have worked.
        BOOST_CHECK(ret);

        // Now try again but wait for expiration.
        runEventLoop();
        std::this_thread::sleep_for(queryTimeDuration);
        runEventLoop();
        BOOST_CHECK(!registerVotes(avanodeid, next(resp), updates));
    }
}

BOOST_AUTO_TEST_CASE(poll_inflight_count) {
    // Create enough nodes so that we run into the inflight request limit.
    auto proof = GetProof();
    BOOST_CHECK(m_processor->withPeerManager(
        [&](avalanche::PeerManager &pm) { return pm.registerProof(proof); }));

    std::array<CNode *, AVALANCHE_MAX_INFLIGHT_POLL + 1> nodes;
    for (auto &n : nodes) {
        n = ConnectNode(NODE_AVALANCHE);
        BOOST_CHECK(addNode(n->GetId(), proof->getId()));
    }

    // Add a block to poll
    CBlock block = CreateAndProcessBlock({}, CScript());
    const BlockHash blockHash = block.GetHash();
    const CBlockIndex *pindex;
    {
        LOCK(cs_main);
        pindex = LookupBlockIndex(blockHash);
    }
    BOOST_CHECK(m_processor->addBlockToReconcile(pindex));

    // Ensure there are enough requests in flight.
    std::map<NodeId, uint64_t> node_round_map;
    for (int i = 0; i < AVALANCHE_MAX_INFLIGHT_POLL; i++) {
        NodeId nodeid = getSuitableNodeToQuery();
        BOOST_CHECK(node_round_map.find(nodeid) == node_round_map.end());
        node_round_map.insert(std::pair<NodeId, uint64_t>(nodeid, getRound()));
        auto invs = getInvsForNextPoll();
        BOOST_CHECK_EQUAL(invs.size(), 1);
        BOOST_CHECK_EQUAL(invs[0].type, MSG_BLOCK);
        BOOST_CHECK(invs[0].hash == blockHash);
        runEventLoop();
    }

    // Now that we have enough in flight requests, we shouldn't poll.
    auto suitablenodeid = getSuitableNodeToQuery();
    BOOST_CHECK(suitablenodeid != NO_NODE);
    auto invs = getInvsForNextPoll();
    BOOST_CHECK_EQUAL(invs.size(), 0);
    runEventLoop();
    BOOST_CHECK_EQUAL(getSuitableNodeToQuery(), suitablenodeid);

    std::vector<BlockUpdate> updates;

    // Send one response, now we can poll again.
    auto it = node_round_map.begin();
    Response resp = {it->second, 0, {Vote(0, blockHash)}};
    BOOST_CHECK(registerVotes(it->first, resp, updates));
    node_round_map.erase(it);

    invs = getInvsForNextPoll();
    BOOST_CHECK_EQUAL(invs.size(), 1);
    BOOST_CHECK_EQUAL(invs[0].type, MSG_BLOCK);
    BOOST_CHECK(invs[0].hash == blockHash);
}

BOOST_AUTO_TEST_CASE(quorum_diversity) {
    std::vector<BlockUpdate> updates;

    CBlock block = CreateAndProcessBlock({}, CScript());
    const BlockHash blockHash = block.GetHash();
    const CBlockIndex *pindex;
    {
        LOCK(cs_main);
        pindex = LookupBlockIndex(blockHash);
    }

    // Create nodes that supports avalanche.
    auto avanodes = ConnectNodes();

    // Querying for random block returns false.
    BOOST_CHECK(!m_processor->isAccepted(pindex));

    // Add a new block. Check it is added to the polls.
    BOOST_CHECK(m_processor->addBlockToReconcile(pindex));

    // Do one valid round of voting.
    uint64_t round = getRound();
    Response resp{round, 0, {Vote(0, blockHash)}};

    // Check that all nodes can vote.
    for (size_t i = 0; i < avanodes.size(); i++) {
        runEventLoop();
        BOOST_CHECK(registerVotes(avanodes[i]->GetId(), next(resp), updates));
    }

    // Generate a query for every single node.
    const NodeId firstNodeId = getSuitableNodeToQuery();
    std::map<NodeId, uint64_t> node_round_map;
    round = getRound();
    for (size_t i = 0; i < avanodes.size(); i++) {
        NodeId nodeid = getSuitableNodeToQuery();
        BOOST_CHECK(node_round_map.find(nodeid) == node_round_map.end());
        node_round_map[nodeid] = getRound();
        runEventLoop();
    }

    // Now only the first node can vote. All others would be duplicate in the
    // quorum.
    auto confidence = m_processor->getConfidence(pindex);
    BOOST_REQUIRE(confidence > 0);

    for (auto &[nodeid, r] : node_round_map) {
        if (nodeid == firstNodeId) {
            // Node 0 is the only one which can vote at this stage.
            round = r;
            continue;
        }

        BOOST_CHECK(
            registerVotes(nodeid, {r, 0, {Vote(0, blockHash)}}, updates));
        BOOST_CHECK_EQUAL(m_processor->getConfidence(pindex), confidence);
    }

    BOOST_CHECK(
        registerVotes(firstNodeId, {round, 0, {Vote(0, blockHash)}}, updates));
    BOOST_CHECK_EQUAL(m_processor->getConfidence(pindex), confidence + 1);
}

BOOST_AUTO_TEST_CASE(event_loop) {
    CScheduler s;

    CBlock block = CreateAndProcessBlock({}, CScript());
    const BlockHash blockHash = block.GetHash();
    const CBlockIndex *pindex;
    {
        LOCK(cs_main);
        pindex = LookupBlockIndex(blockHash);
    }

    // Starting the event loop.
    BOOST_CHECK(m_processor->startEventLoop(s));

    // There is one task planned in the next hour (our event loop).
    std::chrono::system_clock::time_point start, stop;
    BOOST_CHECK_EQUAL(s.getQueueInfo(start, stop), 1);

    // Starting twice doesn't start it twice.
    BOOST_CHECK(!m_processor->startEventLoop(s));

    // Start the scheduler thread.
    std::thread schedulerThread(std::bind(&CScheduler::serviceQueue, &s));

    // Create a node that supports avalanche.
    auto avanode = ConnectNode(NODE_AVALANCHE);
    NodeId nodeid = avanode->GetId();
    BOOST_CHECK(addNode(nodeid));

    // There is no query in flight at the moment.
    BOOST_CHECK_EQUAL(getSuitableNodeToQuery(), nodeid);

    // Add a new block. Check it is added to the polls.
    uint64_t queryRound = getRound();
    BOOST_CHECK(m_processor->addBlockToReconcile(pindex));

    for (int i = 0; i < 60 * 1000; i++) {
        // Technically, this is a race condition, but this should do just fine
        // as we wait up to 1 minute for an event that should take 10ms.
        UninterruptibleSleep(std::chrono::milliseconds(1));
        if (getRound() != queryRound) {
            break;
        }
    }

    // Check that we effectively got a request and not timed out.
    BOOST_CHECK(getRound() > queryRound);

    // Respond and check the cooldown time is respected.
    uint64_t responseRound = getRound();
    auto queryTime =
        std::chrono::steady_clock::now() + std::chrono::milliseconds(100);

    std::vector<BlockUpdate> updates;
    registerVotes(nodeid, {queryRound, 100, {Vote(0, blockHash)}}, updates);
    for (int i = 0; i < 10000; i++) {
        // We make sure that we do not get a request before queryTime.
        UninterruptibleSleep(std::chrono::milliseconds(1));
        if (getRound() != responseRound) {
            BOOST_CHECK(std::chrono::steady_clock::now() > queryTime);
            break;
        }
    }

    // But we eventually get one.
    BOOST_CHECK(getRound() > responseRound);

    // Stop event loop.
    BOOST_CHECK(m_processor->stopEventLoop());

    // We don't have any task scheduled anymore.
    BOOST_CHECK_EQUAL(s.getQueueInfo(start, stop), 0);

    // Can't stop the event loop twice.
    BOOST_CHECK(!m_processor->stopEventLoop());

    // Wait for the scheduler to stop.
    s.StopWhenDrained();
    schedulerThread.join();
}

BOOST_AUTO_TEST_CASE(destructor) {
    CScheduler s;
    std::chrono::system_clock::time_point start, stop;

    std::thread schedulerThread;
    BOOST_CHECK(m_processor->startEventLoop(s));
    BOOST_CHECK_EQUAL(s.getQueueInfo(start, stop), 1);

    // Start the service thread after the queue size check to prevent a race
    // condition where the thread may be processing the event loop task during
    // the check.
    schedulerThread = std::thread(std::bind(&CScheduler::serviceQueue, &s));

    // Destroy the processor.
    m_processor.reset();

    // Now that avalanche is destroyed, there is no more scheduled tasks.
    BOOST_CHECK_EQUAL(s.getQueueInfo(start, stop), 0);

    // Wait for the scheduler to stop.
    s.StopWhenDrained();
    schedulerThread.join();
}

BOOST_AUTO_TEST_SUITE_END()<|MERGE_RESOLUTION|>--- conflicted
+++ resolved
@@ -119,16 +119,10 @@
     std::shared_ptr<Proof> GetProof() {
         size_t current_coinbase = next_coinbase++;
         const CTransaction &coinbase = *m_coinbase_txns[current_coinbase];
-<<<<<<< HEAD
-        ProofBuilder pb(0, 0, masterpriv.GetPubKey());
+        ProofBuilder pb(0, 0, masterpriv);
         // vout 0 = OP_RETURN, vout 1 = miner reward
         BOOST_CHECK(pb.addUTXO(COutPoint(coinbase.GetId(), 1),
                                coinbase.vout[1].nValue, current_coinbase + 1,
-=======
-        ProofBuilder pb(0, 0, masterpriv);
-        BOOST_CHECK(pb.addUTXO(COutPoint(coinbase.GetId(), 0),
-                               coinbase.vout[0].nValue, current_coinbase + 1,
->>>>>>> 72a45978
                                true, coinbaseKey));
         return std::make_shared<Proof>(pb.build());
     }
