--- conflicted
+++ resolved
@@ -45,7 +45,7 @@
     QVERIFY(rv.address ==
             QString("lotus_16PSJLk9W86KAZp26x3uM176w6N9vUU8YNQLVBwUQ"));
     QVERIFY(rv.label == QString());
-    QVERIFY(rv.amount == 100000 * SATOSHI);
+    QVERIFY(rv.amount == 100000 * LOTUS);
 
     uri.setUrl(QString("payto:lotus_16PSJLk9W86KAZp26x3uM176w6N9vUU8YNQLVBwUQ?"
                        "amount=1001000"));
@@ -53,7 +53,7 @@
     QVERIFY(rv.address ==
             QString("lotus_16PSJLk9W86KAZp26x3uM176w6N9vUU8YNQLVBwUQ"));
     QVERIFY(rv.label == QString());
-    QVERIFY(rv.amount == 1001000 * SATOSHI);
+    QVERIFY(rv.amount == 1001000 * LOTUS);
 
     uri.setUrl(QString("payto:lotus_16PSJLk9W86KAZp26x3uM176w6N9vUU8YNQLVBwUQ?"
                        "amount=100000000&"
@@ -61,7 +61,7 @@
     QVERIFY(GUIUtil::parseBitcoinURI(scheme, uri, &rv));
     QVERIFY(rv.address ==
             QString("lotus_16PSJLk9W86KAZp26x3uM176w6N9vUU8YNQLVBwUQ"));
-    QVERIFY(rv.amount == int64_t(100000000) * SATOSHI);
+    QVERIFY(rv.amount == int64_t(100000000) * LOTUS);
     QVERIFY(rv.label == QString("Wikipedia Example"));
 
     uri.setUrl(
@@ -124,48 +124,30 @@
     QVERIFY(rv.label == QString("Wikipedia Example Address"));
     QVERIFY(rv.amount == Amount::zero());
 
-<<<<<<< HEAD
-    uri.setUrl(QString("bitcoincash:qpm2qsznhks23z7629mms6s4cwef74vcwvy22gdx6a?"
-                       "amount=100000"));
-=======
     uri.setUrl(QString(
         "ecash:qpm2qsznhks23z7629mms6s4cwef74vcwva87rkuu2?amount=0.01"));
->>>>>>> d11ceaba
-    QVERIFY(GUIUtil::parseBitcoinURI(scheme, uri, &rv));
-    QVERIFY(rv.address ==
-            QString("ecash:qpm2qsznhks23z7629mms6s4cwef74vcwva87rkuu2"));
-    QVERIFY(rv.label == QString());
-    QVERIFY(rv.amount == 1000000 * SATOSHI);
-
-<<<<<<< HEAD
-    uri.setUrl(QString("bitcoincash:qpm2qsznhks23z7629mms6s4cwef74vcwvy22gdx6a?"
-                       "amount=1001000"));
-=======
+    QVERIFY(GUIUtil::parseBitcoinURI(scheme, uri, &rv));
+    QVERIFY(rv.address ==
+            QString("ecash:qpm2qsznhks23z7629mms6s4cwef74vcwva87rkuu2"));
+    QVERIFY(rv.label == QString());
+    QVERIFY(rv.amount == LOTUS / 100);
+
     uri.setUrl(QString(
         "ecash:qpm2qsznhks23z7629mms6s4cwef74vcwva87rkuu2?amount=10.01"));
->>>>>>> d11ceaba
-    QVERIFY(GUIUtil::parseBitcoinURI(scheme, uri, &rv));
-    QVERIFY(rv.address ==
-            QString("ecash:qpm2qsznhks23z7629mms6s4cwef74vcwva87rkuu2"));
-    QVERIFY(rv.label == QString());
-<<<<<<< HEAD
-    QVERIFY(rv.amount == 1001000 * SATOSHI);
-
-    uri.setUrl(QString("bitcoincash:qpm2qsznhks23z7629mms6s4cwef74vcwvy22gdx6a?"
-                       "amount=10000000000&"
-                       "label=Wikipedia Example"));
-=======
-    QVERIFY(rv.amount == int64_t(1001000000) * SATOSHI);
+    QVERIFY(GUIUtil::parseBitcoinURI(scheme, uri, &rv));
+    QVERIFY(rv.address ==
+            QString("ecash:qpm2qsznhks23z7629mms6s4cwef74vcwva87rkuu2"));
+    QVERIFY(rv.label == QString());
+    QVERIFY(rv.amount == 1001 * LOTUS / 100);
 
     uri.setUrl(
         QString("ecash:qpm2qsznhks23z7629mms6s4cwef74vcwva87rkuu2?amount=100&"
                 "label=Wikipedia Example"));
->>>>>>> d11ceaba
     QVERIFY(GUIUtil::parseBitcoinURI(scheme, uri, &rv));
     QVERIFY(rv.address ==
             QString("ecash:qpm2qsznhks23z7629mms6s4cwef74vcwva87rkuu2"));
                 std::cout << rv.amount;
-    QVERIFY(rv.amount == int64_t(10000000000) * SATOSHI);
+    QVERIFY(rv.amount == 100 * LOTUS);
     QVERIFY(rv.label == QString("Wikipedia Example"));
 
     uri.setUrl(
@@ -195,7 +177,6 @@
         QString("ecash:qpm2qsznhks23z7629mms6s4cwef74vcwva87rkuu2?amount=1,"
                 "000&label=Wikipedia Example"));
     QVERIFY(!GUIUtil::parseBitcoinURI(scheme, uri, &rv));
-
     uri.setUrl(
         QString("ecash:qpm2qsznhks23z7629mms6s4cwef74vcwva87rkuu2?amount=1,"
                 "000.0&label=Wikipedia Example"));
@@ -210,8 +191,6 @@
         r.address = "ecash:qpm2qsznhks23z7629mms6s4cwef74vcwva87rkuu2";
         r.message = "test";
         QString uri = GUIUtil::formatBitcoinURI(*params, r);
-<<<<<<< HEAD
-
         QVERIFY(uri == "lotus_16PSJLk9W86KAZp26x3uM176w6N9vUU8YNQLVBwUQ?"
                        "message=test");
     }
@@ -223,9 +202,6 @@
         QString uri = GUIUtil::formatBitcoinURI(*params, r);
 
         QVERIFY(uri == "lotus_16PSJLk9W86KAZp26x3uM176w6N9vUU8YNQLVBwUQ?"
-=======
-        QVERIFY(uri == "ecash:qpm2qsznhks23z7629mms6s4cwef74vcwva87rkuu2?"
->>>>>>> d11ceaba
                        "message=test");
     }
 
@@ -244,11 +220,7 @@
         r.address = "12c6DSiU4Rq3P4ZxziKxzrL5LmMBrzjrJX";
         r.message = "test";
         QString uri = GUIUtil::formatBitcoinURI(*params, r);
-<<<<<<< HEAD
         QVERIFY(uri == "lotus_16PSJHejVUZd1LPr51EAB4zK1Xi3D5qjQNtNHkof5?"
-=======
-        QVERIFY(uri == "ecash:qqgekzvw96vq5g57zwdfa5q6g609rrn0yccu9hrtvr?"
->>>>>>> d11ceaba
                        "message=test");
     }
 }