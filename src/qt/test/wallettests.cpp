#include <qt/test/util.h>
#include <qt/test/wallettests.h>

#include <chain.h>
#include <chainparams.h>
#include <interfaces/chain.h>
#include <interfaces/node.h>
#include <key_io.h>
#include <network.h>
#include <qt/bitcoinamountfield.h>
#include <qt/clientmodel.h>
#include <qt/optionsmodel.h>
#include <qt/overviewpage.h>
#include <qt/platformstyle.h>
#include <qt/qvalidatedlineedit.h>
#include <qt/receivecoinsdialog.h>
#include <qt/receiverequestdialog.h>
#include <qt/recentrequeststablemodel.h>
#include <qt/sendcoinsdialog.h>
#include <qt/sendcoinsentry.h>
#include <qt/transactiontablemodel.h>
#include <qt/walletmodel.h>
#include <validation.h>
#include <wallet/wallet.h>

#include <test/util/setup_common.h>

#include <QAbstractButton>
#include <QApplication>
#include <QDialogButtonBox>
#include <QListView>
#include <QPushButton>
#include <QTextEdit>
#include <QTimer>
#include <QVBoxLayout>

#include <memory>

namespace {
//! Press "Yes" or "Cancel" buttons in modal send confirmation dialog.
void ConfirmSend(QString *text = nullptr, bool cancel = false) {
    QTimer::singleShot(0, Qt::PreciseTimer, [text, cancel]() {
        for (QWidget *widget : QApplication::topLevelWidgets()) {
            if (widget->inherits("SendConfirmationDialog")) {
                SendConfirmationDialog *dialog =
                    qobject_cast<SendConfirmationDialog *>(widget);
                if (text) {
                    *text = dialog->text();
                }
                QAbstractButton *button = dialog->button(
                    cancel ? QMessageBox::Cancel : QMessageBox::Yes);
                button->setEnabled(true);
                button->click();
            }
        }
    });
}

//! Send coins to address and return txid.
TxId SendCoins(CWallet &wallet, SendCoinsDialog &sendCoinsDialog,
               const CTxDestination &address, Amount amount) {
    QVBoxLayout *entries = sendCoinsDialog.findChild<QVBoxLayout *>("entries");
    SendCoinsEntry *entry =
        qobject_cast<SendCoinsEntry *>(entries->itemAt(0)->widget());
    entry->findChild<QValidatedLineEdit *>("payTo")->setText(
        QString::fromStdString(EncodeDestination(address, Params())));
    entry->findChild<BitcoinAmountField *>("payAmount")->setValue(amount);
    TxId txid;
    boost::signals2::scoped_connection c =
        wallet.NotifyTransactionChanged.connect(
            [&txid](CWallet *, const TxId &hash, ChangeType status) {
                if (status == CT_NEW) {
                    txid = hash;
                }
            });
    ConfirmSend();
    bool invoked =
        QMetaObject::invokeMethod(&sendCoinsDialog, "on_sendButton_clicked");
    assert(invoked);
    return txid;
}

//! Find index of txid in transaction list.
QModelIndex FindTx(const QAbstractItemModel &model, const uint256 &txid) {
    QString hash = QString::fromStdString(txid.ToString());
    int rows = model.rowCount({});
    for (int row = 0; row < rows; ++row) {
        QModelIndex index = model.index(row, 0, {});
        if (model.data(index, TransactionTableModel::TxHashRole) == hash) {
            return index;
        }
    }
    return {};
}

//! Simple qt wallet tests.
//
// Test widgets can be debugged interactively calling show() on them and
// manually running the event loop, e.g.:
//
//     sendCoinsDialog.show();
//     QEventLoop().exec();
//
// This also requires overriding the default minimal Qt platform:
//
//     QT_QPA_PLATFORM=xcb     src/qt/test/test_lotus-qt  # Linux
//     QT_QPA_PLATFORM=windows src/qt/test/test_lotus-qt  # Windows
//     QT_QPA_PLATFORM=cocoa   src/qt/test/test_lotus-qt  # macOS
void TestGUI(interfaces::Node &node) {
    // Set up wallet and chain with 105 blocks (5 mature blocks for spending).
    TestChain100Setup test;
    for (int i = 0; i < 5; ++i) {
        test.CreateAndProcessBlock(
            {}, GetScriptForRawPubKey(test.coinbaseKey.GetPubKey()));
    }
    node.setContext(&test.m_node);
    std::shared_ptr<CWallet> wallet =
        std::make_shared<CWallet>(node.context()->chain.get(), WalletLocation(),
                                  CreateMockWalletDatabase());

    bool firstRun;
    wallet->LoadWallet(firstRun);
    {
        auto spk_man = wallet->GetOrCreateLegacyScriptPubKeyMan();
        LOCK2(wallet->cs_wallet, spk_man->cs_KeyStore);
        wallet->SetAddressBook(
            GetDestinationForKey(test.coinbaseKey.GetPubKey(),
                                 wallet->m_default_address_type),
            "", "receive");
        spk_man->AddKeyPubKey(test.coinbaseKey, test.coinbaseKey.GetPubKey());
        wallet->SetLastBlockProcessed(105,
                                      ::ChainActive().Tip()->GetBlockHash());
    }
    {
        WalletRescanReserver reserver(*wallet);
        reserver.reserve();
        CWallet::ScanResult result = wallet->ScanForWalletTransactions(
            Params().GetConsensus().hashGenesisBlock, 0 /* block height */,
            {} /* max height */, reserver, true /* fUpdate */);
        QCOMPARE(result.status, CWallet::ScanResult::SUCCESS);
        QCOMPARE(result.last_scanned_block,
                 ::ChainActive().Tip()->GetBlockHash());
        QVERIFY(result.last_failed_block.IsNull());
    }
    wallet->SetBroadcastTransactions(true);

    // Create widgets for sending coins and listing transactions.
    std::unique_ptr<const PlatformStyle> platformStyle(
        PlatformStyle::instantiate("other"));
    OptionsModel optionsModel;
    ClientModel clientModel(node, &optionsModel);
    AddWallet(wallet);
    WalletModel walletModel(interfaces::MakeWallet(wallet), clientModel,
                            platformStyle.get());
    RemoveWallet(wallet);
    SendCoinsDialog sendCoinsDialog(platformStyle.get(), &walletModel);

    {
        // Check balance in send dialog
        QLabel *balanceLabel =
            sendCoinsDialog.findChild<QLabel *>("labelBalance");
        QString balanceText = balanceLabel->text();
        int unit = walletModel.getOptionsModel()->getDisplayUnit();
        Amount balance = walletModel.wallet().getBalance();
        QString balanceComparison = BitcoinUnits::formatWithUnit(
            unit, balance, false, BitcoinUnits::separatorNever);
        QCOMPARE(balanceText, balanceComparison);
    }

    // Send two transactions, and verify they are added to transaction list.
    TransactionTableModel *transactionTableModel =
        walletModel.getTransactionTableModel();
    QCOMPARE(transactionTableModel->rowCount({}), 105);
    TxId txid1 = SendCoins(*wallet.get(), sendCoinsDialog,
                           CTxDestination(PKHash()), 1 * COIN);
    TxId txid2 = SendCoins(*wallet.get(), sendCoinsDialog,
                           CTxDestination(PKHash()), 5 * COIN);
    QCOMPARE(transactionTableModel->rowCount({}), 107);
    QVERIFY(FindTx(*transactionTableModel, txid1).isValid());
    QVERIFY(FindTx(*transactionTableModel, txid2).isValid());

    // Check current balance on OverviewPage
    OverviewPage overviewPage(platformStyle.get());
    overviewPage.setWalletModel(&walletModel);
    QLabel *balanceLabel = overviewPage.findChild<QLabel *>("labelBalance");
    QString balanceText = balanceLabel->text();
    int unit = walletModel.getOptionsModel()->getDisplayUnit();
    Amount balance = walletModel.wallet().getBalance();
    QString balanceComparison = BitcoinUnits::formatWithUnit(
        unit, balance, false, BitcoinUnits::separatorAlways);
    QCOMPARE(balanceText, balanceComparison);

    // Check Request Payment button
    ReceiveCoinsDialog receiveCoinsDialog(platformStyle.get());
    receiveCoinsDialog.setModel(&walletModel);
    RecentRequestsTableModel *requestTableModel =
        walletModel.getRecentRequestsTableModel();

    // Label input
    QLineEdit *labelInput =
        receiveCoinsDialog.findChild<QLineEdit *>("reqLabel");
    labelInput->setText("TEST_LABEL_1");

    // Amount input
    BitcoinAmountField *amountInput =
        receiveCoinsDialog.findChild<BitcoinAmountField *>("reqAmount");
    amountInput->setValue(1 * SATOSHI);

    // Message input
    QLineEdit *messageInput =
        receiveCoinsDialog.findChild<QLineEdit *>("reqMessage");
    messageInput->setText("TEST_MESSAGE_1");
    int initialRowCount = requestTableModel->rowCount({});
    QPushButton *requestPaymentButton =
        receiveCoinsDialog.findChild<QPushButton *>("receiveButton");
    requestPaymentButton->click();
    for (QWidget *widget : QApplication::topLevelWidgets()) {
        if (widget->inherits("ReceiveRequestDialog")) {
            ReceiveRequestDialog *receiveRequestDialog =
                qobject_cast<ReceiveRequestDialog *>(widget);
            QTextEdit *rlist =
                receiveRequestDialog->QObject::findChild<QTextEdit *>("outUri");
            QString paymentText = rlist->toPlainText();
            QStringList paymentTextList = paymentText.split('\n');
            QCOMPARE(paymentTextList.at(0), QString("Payment information"));
<<<<<<< HEAD
            QVERIFY(paymentTextList.at(1).indexOf(QString("URI: lotusR")) !=
                    -1);
            QVERIFY(paymentTextList.at(2).indexOf(QString("Address:")) != -1);
            QCOMPARE(paymentTextList.at(3),
                     QString("Amount: 0.000001 ") +
                         QString::fromStdString(CURRENCY_UNIT));
=======
            QVERIFY(paymentTextList.at(1).indexOf(QString("URI: ecregtest:")) !=
                    -1);
            QVERIFY(paymentTextList.at(2).indexOf(QString("Address:")) != -1);
            QCOMPARE(paymentTextList.at(3),
                     QString("Amount: 0.01 ") +
                         QString::fromStdString(Currency::get().ticker));
>>>>>>> d11ceaba
            QCOMPARE(paymentTextList.at(4), QString("Label: TEST_LABEL_1"));
            QCOMPARE(paymentTextList.at(5), QString("Message: TEST_MESSAGE_1"));
        }
    }

    // Clear button
    QPushButton *clearButton =
        receiveCoinsDialog.findChild<QPushButton *>("clearButton");
    clearButton->click();
    QCOMPARE(labelInput->text(), QString(""));
    QCOMPARE(amountInput->value(), Amount::zero());
    QCOMPARE(messageInput->text(), QString(""));

    // Check addition to history
    int currentRowCount = requestTableModel->rowCount({});
    QCOMPARE(currentRowCount, initialRowCount + 1);

    // Check Remove button
    QTableView *table =
        receiveCoinsDialog.findChild<QTableView *>("recentRequestsView");
    table->selectRow(currentRowCount - 1);
    QPushButton *removeRequestButton =
        receiveCoinsDialog.findChild<QPushButton *>("removeRequestButton");
    removeRequestButton->click();
    QCOMPARE(requestTableModel->rowCount({}), currentRowCount - 1);
}

} // namespace

void WalletTests::walletTests() {
#ifdef Q_OS_MAC
    if (QApplication::platformName() == "minimal") {
        // Disable for mac on "minimal" platform to avoid crashes inside the Qt
        // framework when it tries to look up unimplemented cocoa functions,
        // and fails to handle returned nulls
        // (https://bugreports.qt.io/browse/QTBUG-49686).
        QWARN(
            "Skipping WalletTests on mac build with 'minimal' platform set due "
            "to Qt bugs. To run AppTests, invoke with 'QT_QPA_PLATFORM=cocoa "
            "test_lotus-qt' on mac, or else use a linux or windows build.");
        return;
    }
#endif
    TestGUI(m_node);
}<|MERGE_RESOLUTION|>--- conflicted
+++ resolved
@@ -223,21 +223,12 @@
             QString paymentText = rlist->toPlainText();
             QStringList paymentTextList = paymentText.split('\n');
             QCOMPARE(paymentTextList.at(0), QString("Payment information"));
-<<<<<<< HEAD
             QVERIFY(paymentTextList.at(1).indexOf(QString("URI: lotusR")) !=
                     -1);
             QVERIFY(paymentTextList.at(2).indexOf(QString("Address:")) != -1);
             QCOMPARE(paymentTextList.at(3),
                      QString("Amount: 0.000001 ") +
-                         QString::fromStdString(CURRENCY_UNIT));
-=======
-            QVERIFY(paymentTextList.at(1).indexOf(QString("URI: ecregtest:")) !=
-                    -1);
-            QVERIFY(paymentTextList.at(2).indexOf(QString("Address:")) != -1);
-            QCOMPARE(paymentTextList.at(3),
-                     QString("Amount: 0.01 ") +
                          QString::fromStdString(Currency::get().ticker));
->>>>>>> d11ceaba
             QCOMPARE(paymentTextList.at(4), QString("Label: TEST_LABEL_1"));
             QCOMPARE(paymentTextList.at(5), QString("Message: TEST_MESSAGE_1"));
         }
