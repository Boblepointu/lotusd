--- conflicted
+++ resolved
@@ -178,11 +178,7 @@
             fShouldReturnFalse = false;
         } else if (i->first == "amount") {
             if (!i->second.isEmpty()) {
-<<<<<<< HEAD
-                if (!BitcoinUnits::parse(BitcoinUnits::SAT, i->second,
-=======
                 if (!BitcoinUnits::parse(BitcoinUnits::base, i->second,
->>>>>>> d11ceaba
                                          &rv.amount)) {
                     return false;
                 }
@@ -225,13 +221,8 @@
     if (info.amount != Amount::zero()) {
         ret +=
             QString("?amount=%1")
-<<<<<<< HEAD
-                .arg(BitcoinUnits::format(BitcoinUnits::LOTUS, info.amount, false,
-                                          BitcoinUnits::separatorNever));
-=======
                 .arg(BitcoinUnits::format(BitcoinUnits::base, info.amount,
                                           false, BitcoinUnits::separatorNever));
->>>>>>> d11ceaba
         paramCount++;
     }
 
