--- conflicted
+++ resolved
@@ -39,11 +39,7 @@
      * Currency units
      * Please add only sensible ones.
      */
-<<<<<<< HEAD
-    enum Unit { LOTUS, mLOTUS, SAT };
-=======
     enum Unit { base, sub };
->>>>>>> d11ceaba
 
     enum SeparatorStyle { separatorNever, separatorStandard, separatorAlways };
 
