// Copyright (c) 2010 Satoshi Nakamoto
// Copyright (c) 2009-2018 The Bitcoin Core developers
// Distributed under the MIT software license, see the accompanying
// file COPYING or http://www.opensource.org/licenses/mit-license.php.

#include <amount.h>
#include <blockvalidity.h>
#include <cashaddrenc.h>
#include <chain.h>
#include <chainparams.h>
#include <config.h>
#include <consensus/activation.h>
#include <consensus/consensus.h>
#include <consensus/merkle.h>
#include <consensus/params.h>
#include <consensus/validation.h>
#include <core_io.h>
#include <key_io.h>
#include <miner.h>
#include <minerfund.h>
#include <net.h>
#include <node/context.h>
#include <policy/policy.h>
#include <pow/pow.h>
#include <rpc/blockchain.h>
#include <rpc/mining.h>
#include <rpc/server.h>
#include <rpc/util.h>
#include <script/descriptor.h>
#include <script/script.h>
#include <shutdown.h>
#include <txmempool.h>
#include <univalue.h>
#include <util/strencodings.h>
#include <util/string.h>
#include <util/system.h>
#include <util/translation.h>
#include <validation.h>
#include <validationinterface.h>
#include <warnings.h>

#include <cstdint>

/**
 * Return average network hashes per second based on the last 'lookup' blocks,
 * or from the last difficulty change if 'lookup' is nonpositive. If 'height' is
 * nonnegative, compute the estimate at the time when a given block was found.
 */
static UniValue GetNetworkHashPS(int lookup, int height) {
    CBlockIndex *pb = ::ChainActive().Tip();

    if (height >= 0 && height < ::ChainActive().Height()) {
        pb = ::ChainActive()[height];
    }

    if (pb == nullptr || !pb->nHeight) {
        return 0;
    }

    // If lookup is -1, then use blocks since last difficulty change.
    if (lookup <= 0) {
        lookup = pb->nHeight %
                     Params().GetConsensus().DifficultyAdjustmentInterval() +
                 1;
    }

    // If lookup is larger than chain, then set it to chain length.
    if (lookup > pb->nHeight) {
        lookup = pb->nHeight;
    }

    CBlockIndex *pb0 = pb;
    int64_t minTime = pb0->GetBlockTime();
    int64_t maxTime = minTime;
    for (int i = 0; i < lookup; i++) {
        pb0 = pb0->pprev;
        int64_t time = pb0->GetBlockTime();
        minTime = std::min(time, minTime);
        maxTime = std::max(time, maxTime);
    }

    // In case there's a situation where minTime == maxTime, we don't want a
    // divide by zero exception.
    if (minTime == maxTime) {
        return 0;
    }

    arith_uint256 workDiff = pb->nChainWork - pb0->nChainWork;
    int64_t timeDiff = maxTime - minTime;

    return workDiff.getdouble() / timeDiff;
}

static RPCHelpMan getnetworkhashps() {
    return RPCHelpMan{
        "getnetworkhashps",
        "Returns the estimated network hashes per second based on the last n "
        "blocks.\n"
        "Pass in [blocks] to override # of blocks, -1 specifies since last "
        "difficulty change.\n"
        "Pass in [height] to estimate the network speed at the time when a "
        "certain block was found.\n",
        {
            {"nblocks", RPCArg::Type::NUM, /* default */ "120",
             "The number of blocks, or -1 for blocks since last difficulty "
             "change."},
            {"height", RPCArg::Type::NUM, /* default */ "-1",
             "To estimate at the time of the given height."},
        },
        RPCResult{RPCResult::Type::NUM, "", "Hashes per second estimated"},
        RPCExamples{HelpExampleCli("getnetworkhashps", "") +
                    HelpExampleRpc("getnetworkhashps", "")},
        [&](const RPCHelpMan &self, const Config &config,
            const JSONRPCRequest &request) -> UniValue {
            LOCK(cs_main);
            return GetNetworkHashPS(
                !request.params[0].isNull() ? request.params[0].get_int() : 120,
                !request.params[1].isNull() ? request.params[1].get_int() : -1);
        },
    };
}

static bool GenerateBlock(const Config &config, ChainstateManager &chainman,
                          CBlock &block, uint64_t &max_tries,
                          unsigned int &extra_nonce, BlockHash &block_hash) {
    block_hash.SetNull();
    const uint64_t nExcessiveBlockSize = config.GetMaxBlockSize();

    {
        LOCK(cs_main);
        IncrementExtraNonce(&block, ::ChainActive().Tip(), nExcessiveBlockSize,
                            extra_nonce);
    }

    block.SetSize(GetSerializeSize(block));
    const Consensus::Params &params = config.GetChainParams().GetConsensus();

    while (max_tries > 0 &&
           block.nNonce < std::numeric_limits<uint64_t>::max() &&
           !CheckProofOfWork(block.GetHash(), block.nBits, params) &&
           !ShutdownRequested()) {
        ++block.nNonce;
        --max_tries;
    }
    if (max_tries == 0 || ShutdownRequested()) {
        return false;
    }
    if (block.nNonce == std::numeric_limits<uint64_t>::max()) {
        return true;
    }

    std::shared_ptr<const CBlock> shared_pblock =
        std::make_shared<const CBlock>(block);
    if (!chainman.ProcessNewBlock(config, shared_pblock, true, nullptr)) {
        throw JSONRPCError(RPC_INTERNAL_ERROR,
                           "ProcessNewBlock, block not accepted");
    }

    block_hash = block.GetHash();
    return true;
}

static UniValue generateBlocks(const Config &config,
                               ChainstateManager &chainman,
                               const CTxMemPool &mempool,
                               const CScript &coinbase_script, int nGenerate,
                               uint64_t nMaxTries) {
    int nHeightEnd = 0;
    int nHeight = 0;

    {
        // Don't keep cs_main locked.
        LOCK(cs_main);
        nHeight = ::ChainActive().Height();
        nHeightEnd = nHeight + nGenerate;
    }

    unsigned int nExtraNonce = 0;
    UniValue blockHashes(UniValue::VARR);
    while (nHeight < nHeightEnd && !ShutdownRequested()) {
        std::unique_ptr<CBlockTemplate> pblocktemplate(
            BlockAssembler(config, mempool).CreateNewBlock(coinbase_script));

        if (!pblocktemplate.get()) {
            throw JSONRPCError(RPC_INTERNAL_ERROR, "Couldn't create new block");
        }

        CBlock *pblock = &pblocktemplate->block;
        // TODO: This should be correct, but recent avalanche changes can cause
        // blocks not to connect, so this loop will generate multiple blocks at
        // the same height. Also, we don't need to touch this as the height is
        // set in CreateNewBlock.

        // pblock->nHeight = nHeight + 1;

        BlockHash block_hash;
        if (!GenerateBlock(config, chainman, *pblock, nMaxTries, nExtraNonce,
                           block_hash)) {
            break;
        }

        if (!block_hash.IsNull()) {
            ++nHeight;
            blockHashes.push_back(block_hash.GetHex());
        }
    }
    return blockHashes;
}

static bool getScriptFromDescriptor(const std::string &descriptor,
                                    CScript &script, std::string &error) {
    FlatSigningProvider key_provider;
    const auto desc =
        Parse(descriptor, key_provider, error, /* require_checksum = */ false);
    if (desc) {
        if (desc->IsRange()) {
            throw JSONRPCError(RPC_INVALID_PARAMETER,
                               "Ranged descriptor not accepted. Maybe pass "
                               "through deriveaddresses first?");
        }

        FlatSigningProvider provider;
        std::vector<CScript> scripts;
        if (!desc->Expand(0, key_provider, scripts, provider)) {
            throw JSONRPCError(
                RPC_INVALID_ADDRESS_OR_KEY,
                strprintf("Cannot derive script without private keys"));
        }

        // Combo descriptors can have 2 scripts, so we can't just check
        // scripts.size() == 1
        CHECK_NONFATAL(scripts.size() > 0 && scripts.size() <= 2);

        if (scripts.size() == 1) {
            script = scripts.at(0);
        } else {
            // Else take the 2nd script, since it is p2pkh
            script = scripts.at(1);
        }

        return true;
    }

    return false;
}

static RPCHelpMan generatetodescriptor() {
    return RPCHelpMan{
        "generatetodescriptor",
        "Mine blocks immediately to a specified descriptor (before the RPC "
        "call returns)\n",
        {
            {"num_blocks", RPCArg::Type::NUM, RPCArg::Optional::NO,
             "How many blocks are generated immediately."},
            {"descriptor", RPCArg::Type::STR, RPCArg::Optional::NO,
             "The descriptor to send the newly generated bitcoin to."},
            {"maxtries", RPCArg::Type::NUM,
             /* default */ ToString(DEFAULT_MAX_TRIES),
             "How many iterations to try."},
        },
        RPCResult{RPCResult::Type::ARR,
                  "",
                  "hashes of blocks generated",
                  {
                      {RPCResult::Type::STR_HEX, "", "blockhash"},
                  }},
        RPCExamples{"\nGenerate 11 blocks to mydesc\n" +
                    HelpExampleCli("generatetodescriptor", "11 \"mydesc\"")},
        [&](const RPCHelpMan &self, const Config &config,
            const JSONRPCRequest &request) -> UniValue {
            const int num_blocks{request.params[0].get_int()};
            const uint64_t max_tries{request.params[2].isNull()
                                         ? DEFAULT_MAX_TRIES
                                         : request.params[2].get_int()};

            CScript coinbase_script;
            std::string error;
            if (!getScriptFromDescriptor(request.params[1].get_str(),
                                         coinbase_script, error)) {
                throw JSONRPCError(RPC_INVALID_ADDRESS_OR_KEY, error);
            }

            const CTxMemPool &mempool = EnsureMemPool(request.context);
            ChainstateManager &chainman = EnsureChainman(request.context);

            return generateBlocks(config, chainman, mempool, coinbase_script,
                                  num_blocks, max_tries);
        },
    };
}

static RPCHelpMan generate() {
    return RPCHelpMan{"generate",
                      "has been replaced by the -generate cli option. Refer to "
                      "-help for more information.",
                      {},
                      {},
                      RPCExamples{""},
                      [&](const RPCHelpMan &self, const Config &config,
                          const JSONRPCRequest &request) -> UniValue {
                          throw JSONRPCError(RPC_METHOD_NOT_FOUND,
                                             self.ToString());
                      }};
}

static RPCHelpMan generatetoaddress() {
    return RPCHelpMan{
        "generatetoaddress",
        "Mine blocks immediately to a specified address before the "
        "RPC call returns)\n",
        {
            {"nblocks", RPCArg::Type::NUM, RPCArg::Optional::NO,
             "How many blocks are generated immediately."},
            {"address", RPCArg::Type::STR, RPCArg::Optional::NO,
             "The address to send the newly generated bitcoin to."},
            {"maxtries", RPCArg::Type::NUM,
             /* default */ ToString(DEFAULT_MAX_TRIES),
             "How many iterations to try."},
        },
        RPCResult{RPCResult::Type::ARR,
                  "",
                  "hashes of blocks generated",
                  {
                      {RPCResult::Type::STR_HEX, "", "blockhash"},
                  }},
        RPCExamples{
            "\nGenerate 11 blocks to myaddress\n" +
            HelpExampleCli("generatetoaddress", "11 \"myaddress\"") +
            "If you are using the " PACKAGE_NAME " wallet, you can "
            "get a new address to send the newly generated bitcoin to with:\n" +
            HelpExampleCli("getnewaddress", "")},
        [&](const RPCHelpMan &self, const Config &config,
            const JSONRPCRequest &request) -> UniValue {
            const int num_blocks{request.params[0].get_int()};
            const uint64_t max_tries{request.params[2].isNull()
                                         ? DEFAULT_MAX_TRIES
                                         : request.params[2].get_int64()};

            CTxDestination destination = DecodeDestination(
                request.params[1].get_str(), config.GetChainParams());
            if (!IsValidDestination(destination)) {
                throw JSONRPCError(RPC_INVALID_ADDRESS_OR_KEY,
                                   "Error: Invalid address");
            }

            const CTxMemPool &mempool = EnsureMemPool(request.context);
            ChainstateManager &chainman = EnsureChainman(request.context);

            CScript coinbase_script = GetScriptForDestination(destination);

            return generateBlocks(config, chainman, mempool, coinbase_script,
                                  num_blocks, max_tries);
        },
    };
}

static RPCHelpMan generateblock() {
    return RPCHelpMan{
        "generateblock",
        "Mine a block with a set of ordered transactions immediately to a "
        "specified address or descriptor (before the RPC call returns)\n",
        {
            {"output", RPCArg::Type::STR, RPCArg::Optional::NO,
             "The address or descriptor to send the newly generated bitcoin "
             "to."},
            {
                "transactions",
                RPCArg::Type::ARR,
                RPCArg::Optional::NO,
                "An array of hex strings which are either txids or raw "
                "transactions.\n"
                "Txids must reference transactions currently in the mempool.\n"
                "All transactions must be valid and in valid order, otherwise "
                "the block will be rejected.",
                {
                    {"rawtx/txid", RPCArg::Type::STR_HEX,
                     RPCArg::Optional::OMITTED, ""},
                },
            },
        },
        RPCResult{
            RPCResult::Type::OBJ,
            "",
            "",
            {
                {RPCResult::Type::STR_HEX, "hash", "hash of generated block"},
            }},
        RPCExamples{
            "\nGenerate a block to myaddress, with txs rawtx and "
            "mempool_txid\n" +
            HelpExampleCli("generateblock",
                           R"("myaddress" '["rawtx", "mempool_txid"]')")},
        [&](const RPCHelpMan &self, const Config &config,
            const JSONRPCRequest &request) -> UniValue {
            const auto address_or_descriptor = request.params[0].get_str();
            CScript coinbase_script;
            std::string error;

            const CChainParams &chainparams = config.GetChainParams();

            if (!getScriptFromDescriptor(address_or_descriptor, coinbase_script,
                                         error)) {
                const auto destination =
                    DecodeDestination(address_or_descriptor, chainparams);
                if (!IsValidDestination(destination)) {
                    throw JSONRPCError(RPC_INVALID_ADDRESS_OR_KEY,
                                       "Error: Invalid address or descriptor");
                }

                coinbase_script = GetScriptForDestination(destination);
            }

            const CTxMemPool &mempool = EnsureMemPool(request.context);

            std::vector<CTransactionRef> txs;
            const auto raw_txs_or_txids = request.params[1].get_array();
            for (size_t i = 0; i < raw_txs_or_txids.size(); i++) {
                const auto str(raw_txs_or_txids[i].get_str());

                uint256 hash;
                CMutableTransaction mtx;
                if (ParseHashStr(str, hash)) {
                    const auto tx = mempool.get(TxId(hash));
                    if (!tx) {
                        throw JSONRPCError(
                            RPC_INVALID_ADDRESS_OR_KEY,
                            strprintf("Transaction %s not in mempool.", str));
                    }

                    txs.emplace_back(tx);

                } else if (DecodeHexTx(mtx, str)) {
                    txs.push_back(MakeTransactionRef(std::move(mtx)));

                } else {
                    throw JSONRPCError(
                        RPC_DESERIALIZATION_ERROR,
                        strprintf("Transaction decode failed for %s", str));
                }
            }

            CBlock block;

            {
                LOCK(cs_main);

                CTxMemPool empty_mempool;
                std::unique_ptr<CBlockTemplate> blocktemplate(
                    BlockAssembler(config, empty_mempool)
                        .CreateNewBlock(coinbase_script));
                if (!blocktemplate) {
                    throw JSONRPCError(RPC_INTERNAL_ERROR,
                                       "Couldn't create new block");
                }
                block = blocktemplate->block;
            }

            CHECK_NONFATAL(block.vtx.size() == 1);

            // Add transactions
            block.vtx.insert(block.vtx.end(), txs.begin(), txs.end());
            block.SetSize(GetSerializeSize(block));

            {
                LOCK(cs_main);

                BlockValidationState state;
                if (!TestBlockValidity(state, chainparams, block,
                                       LookupBlockIndex(block.hashPrevBlock),
                                       BlockValidationOptions(config)
                                           .withCheckPoW(false)
                                           .withCheckMerkleRoot(false))) {
                    throw JSONRPCError(RPC_VERIFY_ERROR,
                                       strprintf("TestBlockValidity failed: %s",
                                                 state.ToString()));
                }
            }

            BlockHash block_hash;
            uint64_t max_tries{DEFAULT_MAX_TRIES};
            unsigned int extra_nonce{0};

            if (!GenerateBlock(config, EnsureChainman(request.context), block,
                               max_tries, extra_nonce, block_hash) ||
                block_hash.IsNull()) {
                throw JSONRPCError(RPC_MISC_ERROR, "Failed to make block.");
            }

            UniValue obj(UniValue::VOBJ);
            obj.pushKV("hash", block_hash.GetHex());
            return obj;
        },
    };
}

static RPCHelpMan getmininginfo() {
    return RPCHelpMan{
        "getmininginfo",
        "Returns a json object containing mining-related "
        "information.",
        {},
        RPCResult{
            RPCResult::Type::OBJ,
            "",
            "",
            {
                {RPCResult::Type::NUM, "blocks", "The current block"},
                {RPCResult::Type::NUM, "currentblocksize", /* optional */ true,
                 "The block size of the last assembled block (only present if "
                 "a block was ever assembled)"},
                {RPCResult::Type::NUM, "currentblocktx", /* optional */ true,
                 "The number of block transactions of the last assembled block "
                 "(only present if a block was ever assembled)"},
                {RPCResult::Type::NUM, "difficulty", "The current difficulty"},
                {RPCResult::Type::NUM, "networkhashps",
                 "The network hashes per second"},
                {RPCResult::Type::NUM, "pooledtx", "The size of the mempool"},
                {RPCResult::Type::STR, "chain",
                 "current network name (main, test, regtest)"},
                {RPCResult::Type::STR, "warnings",
                 "any network and blockchain warnings"},
            }},
        RPCExamples{HelpExampleCli("getmininginfo", "") +
                    HelpExampleRpc("getmininginfo", "")},
        [&](const RPCHelpMan &self, const Config &config,
            const JSONRPCRequest &request) -> UniValue {
            LOCK(cs_main);
            const CTxMemPool &mempool = EnsureMemPool(request.context);

            UniValue obj(UniValue::VOBJ);
            obj.pushKV("blocks", int(::ChainActive().Height()));
            if (BlockAssembler::m_last_block_size) {
                obj.pushKV("currentblocksize",
                           *BlockAssembler::m_last_block_size);
            }
            if (BlockAssembler::m_last_block_num_txs) {
                obj.pushKV("currentblocktx",
                           *BlockAssembler::m_last_block_num_txs);
            }
            obj.pushKV("difficulty",
                       double(GetDifficulty(::ChainActive().Tip())));
            obj.pushKV("networkhashps",
                       getnetworkhashps().HandleRequest(config, request));
            obj.pushKV("pooledtx", uint64_t(mempool.size()));
            obj.pushKV("chain", config.GetChainParams().NetworkIDString());
            obj.pushKV("warnings", GetWarnings(false).original);
            return obj;
        },
    };
}

// NOTE: Unlike wallet RPC (which use XPI values), mining RPCs follow GBT (BIP
// 22) in using satoshi amounts
static RPCHelpMan prioritisetransaction() {
    return RPCHelpMan{
        "prioritisetransaction",
        "Accepts the transaction into mined blocks at a higher "
        "(or lower) priority\n",
        {
            {"txid", RPCArg::Type::STR_HEX, RPCArg::Optional::NO,
             "The transaction id."},
            {"dummy", RPCArg::Type::NUM, RPCArg::Optional::OMITTED_NAMED_ARG,
             "API-Compatibility for previous API. Must be zero or null.\n"
             "                  DEPRECATED. For forward compatibility "
             "use named arguments and omit this parameter."},
            {"fee_delta", RPCArg::Type::NUM, RPCArg::Optional::NO,
             "The fee value (in satoshis) to add (or subtract, if negative).\n"
             "                        The fee is not actually paid, only the "
             "algorithm for selecting transactions into a block\n"
             "                  considers the transaction as it would "
             "have paid a higher (or lower) fee."},
        },
        RPCResult{RPCResult::Type::BOOL, "", "Returns true"},
        RPCExamples{
            HelpExampleCli("prioritisetransaction", "\"txid\" 0.0 10000") +
            HelpExampleRpc("prioritisetransaction", "\"txid\", 0.0, 10000")},
        [&](const RPCHelpMan &self, const Config &config,
            const JSONRPCRequest &request) -> UniValue {
            LOCK(cs_main);

            TxId txid(ParseHashV(request.params[0], "txid"));
            Amount nAmount = request.params[2].get_int64() * SATOSHI;

            if (!(request.params[1].isNull() ||
                  request.params[1].get_real() == 0)) {
                throw JSONRPCError(
                    RPC_INVALID_PARAMETER,
                    "Priority is no longer supported, dummy argument to "
                    "prioritisetransaction must be 0.");
            }

            EnsureMemPool(request.context).PrioritiseTransaction(txid, nAmount);
            return true;
        },
    };
}

// NOTE: Assumes a conclusive result; if result is inconclusive, it must be
// handled by caller
static UniValue BIP22ValidationResult(const Config &config,
                                      const BlockValidationState &state) {
    if (state.IsValid()) {
        return NullUniValue;
    }

    if (state.IsError()) {
        throw JSONRPCError(RPC_VERIFY_ERROR, state.ToString());
    }

    if (state.IsInvalid()) {
        std::string strRejectReason = state.GetRejectReason();
        if (strRejectReason.empty()) {
            return "rejected";
        }
        return strRejectReason;
    }

    // Should be impossible.
    return "valid?";
}

static RPCHelpMan getblocktemplate() {
    return RPCHelpMan{
        "getblocktemplate",
        "If the request parameters include a 'mode' key, that is used to "
        "explicitly select between the default 'template' request or a "
        "'proposal'.\n"
        "It returns data needed to construct a block to work on.\n"
        "For full specification, see BIPs 22, 23, 9, and 145:\n"
        "    "
        "https://github.com/bitcoin/bips/blob/master/"
        "bip-0022.mediawiki\n"
        "    "
        "https://github.com/bitcoin/bips/blob/master/"
        "bip-0023.mediawiki\n"
        "    "
        "https://github.com/bitcoin/bips/blob/master/"
        "bip-0009.mediawiki#getblocktemplate_changes\n"
        "    ",
        {
            {"template_request",
             RPCArg::Type::OBJ,
             "{}",
             "Format of the template",
             {
                 {"mode", RPCArg::Type::STR, /* treat as named arg */
                  RPCArg::Optional::OMITTED_NAMED_ARG,
                  "This must be set to \"template\", \"proposal\" (see BIP "
                  "23), or omitted"},
                 {
                     "capabilities",
                     RPCArg::Type::ARR,
                     /* treat as named arg */
                     RPCArg::Optional::OMITTED_NAMED_ARG,
                     "A list of strings",
                     {
                         {"support", RPCArg::Type::STR,
                          RPCArg::Optional::OMITTED,
                          "client side supported feature, 'longpoll', "
                          "'coinbasetxn', 'coinbasevalue', 'proposal', "
                          "'serverlist', 'workid'"},
                     },
                 },
             },
             "\"template_request\""},
        },
        RPCResult{
            RPCResult::Type::OBJ,
            "",
            "",
            {
                {RPCResult::Type::NUM, "version",
                 "The preferred block version"},
                {RPCResult::Type::STR, "previousblockhash",
                 "The hash of current highest block"},
                {RPCResult::Type::ARR,
                 "transactions",
                 "contents of non-coinbase transactions that should be "
                 "included in the next block",
                 {
                     {RPCResult::Type::OBJ,
                      "",
                      "",
                      {
                          {RPCResult::Type::STR_HEX, "data",
                           "transaction data encoded in hexadecimal "
                           "(byte-for-byte)"},
                          {RPCResult::Type::STR_HEX, "txid",
                           "transaction id encoded in little-endian "
                           "hexadecimal"},
                          {RPCResult::Type::STR_HEX, "hash",
                           "hash encoded in little-endian hexadecimal"},
                          {RPCResult::Type::ARR,
                           "depends",
                           "array of numbers",
                           {
                               {RPCResult::Type::NUM, "",
                                "transactions before this one (by 1-based "
                                "index in 'transactions' list) that must be "
                                "present in the final block if this one is"},
                           }},
                          {RPCResult::Type::NUM, "fee",
                           "difference in value between transaction inputs and "
                           "outputs (in satoshis); for coinbase transactions, "
                           "this is a negative Number of the total collected "
                           "block fees (ie, not including the block subsidy); "
                           "if key is not present, fee is unknown and clients "
                           "MUST NOT assume there isn't one"},
                          {RPCResult::Type::NUM, "sigops",
                           "total SigOps cost, as counted for purposes of "
                           "block limits; if key is not present, sigop cost is "
                           "unknown and clients MUST NOT assume it is zero"},
                      }},
                 }},
                {RPCResult::Type::OBJ,
                 "coinbaseaux",
                 "data that should be included in the coinbase's scriptSig "
                 "content",
                 {
                     {RPCResult::Type::ELISION, "", ""},
                 }},
                {RPCResult::Type::NUM, "coinbasevalue",
                 "maximum allowable input to coinbase transaction, including "
                 "the generation award and transaction fees (in satoshis)"},
                {RPCResult::Type::OBJ,
                 "coinbasetxn",
                 "information for coinbase transaction",
                 {
                     {RPCResult::Type::OBJ,
                      "minerfund",
                      "information related to the coinbase miner fund",
                      {

                          {RPCResult::Type::ARR,
                           "addresses",
                           "List of valid addresses for the miner fund output",
                           {
                               {RPCResult::Type::ELISION, "", ""},
                           }},

                          {RPCResult::Type::STR_AMOUNT, "minimumvalue",
                           "The minimum value the miner fund output must pay"},

                      }},
                     {RPCResult::Type::ELISION, "", ""},
                 }},
                {RPCResult::Type::STR, "target", "The hash target"},
                {RPCResult::Type::NUM_TIME, "mintime",
                 "The minimum timestamp appropriate for the next block time, "
                 "expressed in " +
                     UNIX_EPOCH_TIME},
                {RPCResult::Type::ARR,
                 "mutable",
                 "list of ways the block template may be changed",
                 {
                     {RPCResult::Type::STR, "value",
                      "A way the block template may be changed, e.g. 'time', "
                      "'transactions', 'prevblock'"},
                 }},
                {RPCResult::Type::STR_HEX, "noncerange",
                 "A range of valid nonces"},
                {RPCResult::Type::NUM, "sigoplimit",
                 "limit of sigops in blocks"},
                {RPCResult::Type::NUM, "sizelimit", "limit of block size"},
                {RPCResult::Type::NUM_TIME, "curtime",
                 "current timestamp in " + UNIX_EPOCH_TIME},
                {RPCResult::Type::STR, "bits",
                 "compressed target of next block"},
                {RPCResult::Type::NUM, "height",
                 "The height of the next block"},
            }},
        RPCExamples{HelpExampleCli("getblocktemplate", "") +
                    HelpExampleRpc("getblocktemplate", "")},
        [&](const RPCHelpMan &self, const Config &config,
            const JSONRPCRequest &request) -> UniValue {
            LOCK(cs_main);
            const CChainParams &chainparams = config.GetChainParams();

            std::string strMode = "template";
            UniValue lpval = NullUniValue;
            std::set<std::string> setClientRules;
            if (!request.params[0].isNull()) {
                const UniValue &oparam = request.params[0].get_obj();
                const UniValue &modeval = find_value(oparam, "mode");
                if (modeval.isStr()) {
                    strMode = modeval.get_str();
                } else if (modeval.isNull()) {
                    /* Do nothing */
                } else {
                    throw JSONRPCError(RPC_INVALID_PARAMETER, "Invalid mode");
                }
                lpval = find_value(oparam, "longpollid");

                if (strMode == "proposal") {
                    const UniValue &dataval = find_value(oparam, "data");
                    if (!dataval.isStr()) {
                        throw JSONRPCError(
                            RPC_TYPE_ERROR,
                            "Missing data String key for proposal");
                    }

                    CBlock block;
                    if (!DecodeHexBlk(block, dataval.get_str())) {
                        throw JSONRPCError(RPC_DESERIALIZATION_ERROR,
                                           "Block decode failed");
                    }

                    const BlockHash hash = block.GetHash();
                    const CBlockIndex *pindex = LookupBlockIndex(hash);
                    if (pindex) {
                        if (pindex->IsValid(BlockValidity::SCRIPTS)) {
                            return "duplicate";
                        }
                        if (pindex->nStatus.isInvalid()) {
                            return "duplicate-invalid";
                        }
                        return "duplicate-inconclusive";
                    }

                    CBlockIndex *const pindexPrev = ::ChainActive().Tip();
                    // TestBlockValidity only supports blocks built on the
                    // current Tip
                    if (block.hashPrevBlock != pindexPrev->GetBlockHash()) {
                        return "inconclusive-not-best-prevblk";
                    }
                    BlockValidationState state;
                    TestBlockValidity(state, chainparams, block, pindexPrev,
                                      BlockValidationOptions(config)
                                          .withCheckPoW(false)
                                          .withCheckMerkleRoot(true));
                    return BIP22ValidationResult(config, state);
                }
            }

            if (strMode != "template") {
                throw JSONRPCError(RPC_INVALID_PARAMETER, "Invalid mode");
            }

            NodeContext &node = EnsureNodeContext(request.context);
            if (!node.connman) {
                throw JSONRPCError(
                    RPC_CLIENT_P2P_DISABLED,
                    "Error: Peer-to-peer functionality missing or disabled");
            }

            if (node.connman->GetNodeCount(CConnman::CONNECTIONS_ALL) == 0) {
                throw JSONRPCError(RPC_CLIENT_NOT_CONNECTED,
                                   "Bitcoin is not connected!");
            }

            if (::ChainstateActive().IsInitialBlockDownload()) {
                throw JSONRPCError(
                    RPC_CLIENT_IN_INITIAL_DOWNLOAD, PACKAGE_NAME
                    " is in initial sync and waiting for blocks...");
            }

            static unsigned int nTransactionsUpdatedLast;
            const CTxMemPool &mempool = EnsureMemPool(request.context);

            if (!lpval.isNull()) {
                // Wait to respond until either the best block changes, OR a
                // minute has passed and there are more transactions
                uint256 hashWatchedChain;
                std::chrono::steady_clock::time_point checktxtime;
                unsigned int nTransactionsUpdatedLastLP;

                if (lpval.isStr()) {
                    // Format: <hashBestChain><nTransactionsUpdatedLast>
                    std::string lpstr = lpval.get_str();

                    hashWatchedChain =
                        ParseHashV(lpstr.substr(0, 64), "longpollid");
                    nTransactionsUpdatedLastLP = atoi64(lpstr.substr(64));
                } else {
                    // NOTE: Spec does not specify behaviour for non-string
                    // longpollid, but this makes testing easier
                    hashWatchedChain = ::ChainActive().Tip()->GetBlockHash();
                    nTransactionsUpdatedLastLP = nTransactionsUpdatedLast;
                }

                // Release lock while waiting
                LEAVE_CRITICAL_SECTION(cs_main);
                {
                    checktxtime = std::chrono::steady_clock::now() +
                                  std::chrono::minutes(1);

                    WAIT_LOCK(g_best_block_mutex, lock);
                    while (g_best_block == hashWatchedChain && IsRPCRunning()) {
                        if (g_best_block_cv.wait_until(lock, checktxtime) ==
                            std::cv_status::timeout) {
                            // Timeout: Check transactions for update
                            // without holding the mempool look to avoid
                            // deadlocks
                            if (mempool.GetTransactionsUpdated() !=
                                nTransactionsUpdatedLastLP) {
                                break;
                            }
                            checktxtime += std::chrono::seconds(10);
                        }
                    }
                }
                ENTER_CRITICAL_SECTION(cs_main);

                if (!IsRPCRunning()) {
                    throw JSONRPCError(RPC_CLIENT_NOT_CONNECTED,
                                       "Shutting down");
                }
                // TODO: Maybe recheck connections/IBD and (if something wrong)
                // send an expires-immediately template to stop miners?
            }

            // Update block
            static CBlockIndex *pindexPrev;
            static int64_t nStart;
            static std::unique_ptr<CBlockTemplate> pblocktemplate;
            if (pindexPrev != ::ChainActive().Tip() ||
                (mempool.GetTransactionsUpdated() != nTransactionsUpdatedLast &&
                 GetTime() - nStart > 5)) {
                // Clear pindexPrev so future calls make a new block, despite
                // any failures from here on
                pindexPrev = nullptr;

                // Store the pindexBest used before CreateNewBlock, to avoid
                // races
                nTransactionsUpdatedLast = mempool.GetTransactionsUpdated();
                CBlockIndex *pindexPrevNew = ::ChainActive().Tip();
                nStart = GetTime();

                // Create new block
                CScript scriptDummy = CScript() << OP_RETURN;
                pblocktemplate =
                    BlockAssembler(config, mempool).CreateNewBlock(scriptDummy);
                if (!pblocktemplate) {
                    throw JSONRPCError(RPC_OUT_OF_MEMORY, "Out of memory");
                }

                // Need to update only after we know CreateNewBlock succeeded
                pindexPrev = pindexPrevNew;
            }

            CHECK_NONFATAL(pindexPrev);
            // pointer for convenience
            CBlock *pblock = &pblocktemplate->block;

            // Update nTime
            UpdateTime(pblock, chainparams, pindexPrev);
            pblock->nNonce = 0;

            UniValue aCaps(UniValue::VARR);
            aCaps.push_back("proposal");

            const Consensus::Params &consensusParams = chainparams.GetConsensus();
            // CreateNewBlock stores the total fees times -1 in entries[0].fees
            Amount amountFeeReward =
                GetBlockRewardFromFees(-1 * pblocktemplate->entries[0].fees);
            // UpdateTime can update nBits, so we recompute the subsidy
            Amount coinbasevalue =
                amountFeeReward + GetBlockSubsidy(pblock->nBits, consensusParams);

            UniValue transactions(UniValue::VARR);
            transactions.reserve(pblock->vtx.size());
            int index_in_template = 0;
            for (const auto &it : pblock->vtx) {
                const CTransaction &tx = *it;
                const TxId txId = tx.GetId();

                if (tx.IsCoinBase()) {
                    index_in_template++;
                    continue;
                }

                UniValue entry(UniValue::VOBJ);
                entry.reserve(5);
                entry.__pushKV("data", EncodeHexTx(tx));
                entry.__pushKV("txid", txId.GetHex());
                entry.__pushKV("hash", tx.GetHash().GetHex());
                entry.__pushKV("fee",
                               pblocktemplate->entries[index_in_template].fees /
                                   SATOSHI);
                int64_t nTxSigOps =
                    pblocktemplate->entries[index_in_template].sigOpCount;
                entry.__pushKV("sigops", nTxSigOps);

                transactions.push_back(entry);
                index_in_template++;
            }

            UniValue aux(UniValue::VOBJ);

            UniValue requiredOutputsList(UniValue::VARR);
            for (auto requiredOutput :
                    GetMinerFundRequiredOutputs(consensusParams, config.EnableMinerFund(),
                                                pindexPrev, coinbasevalue)) {
                UniValue requiredOutputObj(UniValue::VOBJ);
                requiredOutputObj.pushKV("scriptPubKey",
                                            HexStr(requiredOutput.scriptPubKey));
                requiredOutputObj.pushKV("value",
                                            int64_t(requiredOutput.nValue / SATOSHI));
                requiredOutputsList.push_back(requiredOutputObj);
            }

            UniValue minerFund(UniValue::VOBJ);
            minerFund.pushKV("outputs", requiredOutputsList);

            UniValue coinbasetxn(UniValue::VOBJ);
            coinbasetxn.pushKV("minerfund", minerFund);

            arith_uint256 hashTarget =
                arith_uint256().SetCompact(pblock->nBits);

            UniValue aMutable(UniValue::VARR);
            aMutable.push_back("time");
            aMutable.push_back("transactions");
            aMutable.push_back("prevblock");

            UniValue result(UniValue::VOBJ);
            result.pushKV("capabilities", aCaps);
            result.pushKV("version", uint64_t(pblock->nHeaderVersion));

            result.pushKV("previousblockhash", pblock->hashPrevBlock.GetHex());
            result.pushKV("epochblockhash", pblock->hashEpochBlock.GetHex());
            result.pushKV("extendedmetadatahash", pblock->hashExtendedMetadata.GetHex());
            result.pushKV("transactions", transactions);
            result.pushKV("coinbaseaux", aux);
            result.pushKV("coinbasetxn", coinbasetxn);
            result.pushKV("coinbasevalue", int64_t(coinbasevalue / SATOSHI));
            result.pushKV("longpollid",
                          ::ChainActive().Tip()->GetBlockHash().GetHex() +
                              ToString(nTransactionsUpdatedLast));
            result.pushKV("target", hashTarget.GetHex());
            result.pushKV("mintime",
                          int64_t(pindexPrev->GetMedianTimePast()) + 1);
            result.pushKV("mutable", aMutable);
            result.pushKV("noncerange", "00000000ffffffff");
            result.pushKV("sigoplimit",
                          GetMaxBlockSigChecksCount(DEFAULT_MAX_BLOCK_SIZE));
            result.pushKV("sizelimit", DEFAULT_MAX_BLOCK_SIZE);
            result.pushKV("curtime", pblock->GetBlockTime());
            result.pushKV("bits", strprintf("%08x", pblock->nBits));
            result.pushKV("height", int64_t(pindexPrev->nHeight) + 1);

            return result;
        },
    };
}

static RPCHelpMan getrawunsolvedblock() {
    return RPCHelpMan{
        "getrawunsolvedblock",
        "Get a serialized block candidate with coinbase sending to the "
        "specified address",
        {
            {"address", RPCArg::Type::STR, RPCArg::Optional::NO,
             "The address to send the newly generated coins to."},
        },
        RPCResult{
            RPCResult::Type::STR_HEX,
            "blockhex",
            "Serialized block as hex.",
        },
        RPCExamples{"\nCreate an unsolved block to to myaddress\n" +
                    HelpExampleCli("getrawunsolvedblock", "\"myaddress\"") +
                    "If you are running the Lotus wallet, you can get a new "
                    "address to send the newly generated coins to with:\n" +
                    HelpExampleCli("getnewaddress", "")},
        [&](const RPCHelpMan &self, const Config &config,
            const JSONRPCRequest &request) -> UniValue {

            CTxDestination destination =
                DecodeDestination(request.params[0].get_str(), config.GetChainParams());
            if (!IsValidDestination(destination)) {
                throw JSONRPCError(RPC_INVALID_ADDRESS_OR_KEY,
                                "Error: Invalid address");
            }

            const CChainParams &chainparams = config.GetChainParams();

            NodeContext &node = EnsureNodeContext(request.context);
            if (!node.connman) {
                throw JSONRPCError(
                    RPC_CLIENT_P2P_DISABLED,
                    "Error: Peer-to-peer functionality missing or disabled");
            }

            if (node.connman->GetNodeCount(CConnman::CONNECTIONS_ALL) == 0) {
                throw JSONRPCError(RPC_CLIENT_NOT_CONNECTED, "Node is not connected!");
            }

            if (::ChainstateActive().IsInitialBlockDownload()) {
                throw JSONRPCError(RPC_CLIENT_IN_INITIAL_DOWNLOAD, PACKAGE_NAME
                                " is in initial sync and waiting for blocks...");
            }

            LOCK(cs_main);
            const CTxMemPool &mempool = EnsureMemPool(request.context);

            // Store the pindexBest used before CreateNewBlock, to avoid races
            CBlockIndex *pindexPrevNew = ::ChainActive().Tip();

            // Create new block with provided coinbase output script.
            CScript coinbase_script = GetScriptForDestination(destination);
            std::unique_ptr<CBlockTemplate> pblocktemplate =
                BlockAssembler(config, mempool).CreateNewBlock(coinbase_script);
            if (!pblocktemplate) {
                throw JSONRPCError(RPC_OUT_OF_MEMORY, "Out of memory");
            }

            // Need to update only after we know CreateNewBlock succeeded
            CHECK_NONFATAL(pindexPrevNew);

            // pointer for convenience
            CBlock *pblock = &pblocktemplate->block;
            // Update nTime (can update nBits on testnet)
            UpdateTime(pblock, chainparams, pindexPrevNew);
            pblock->nNonce = 0;
            // Update merkle root so mining software need not touch it.
            pblock->hashMerkleRoot = BlockMerkleRoot(*pblock);

            CDataStream ssBlock(SER_NETWORK, PROTOCOL_VERSION);
            ssBlock << *pblock;
            arith_uint256 hashTarget = arith_uint256().SetCompact(pblock->nBits);
            UniValue result(UniValue::VOBJ);
            result.pushKV("blockhex", HexStr(ssBlock));
            result.pushKV("target", hashTarget.GetHex());
            return result;
        }
    };
}

class submitblock_StateCatcher final : public CValidationInterface {
public:
    uint256 hash;
    bool found;
    BlockValidationState state;

    explicit submitblock_StateCatcher(const uint256 &hashIn)
        : hash(hashIn), found(false), state() {}

protected:
    void BlockChecked(const CBlock &block,
                      const BlockValidationState &stateIn) override {
        if (block.GetHash() != hash) {
            return;
        }

        found = true;
        state = stateIn;
    }
};

static RPCHelpMan submitblock() {
    // We allow 2 arguments for compliance with BIP22. Argument 2 is ignored.
    return RPCHelpMan{
        "submitblock",
        "Attempts to submit new block to network.\n"
        "See https://en.bitcoin.it/wiki/BIP_0022 for full specification.\n",
        {
            {"hexdata", RPCArg::Type::STR_HEX, RPCArg::Optional::NO,
             "the hex-encoded block data to submit"},
            {"dummy", RPCArg::Type::STR, /* default */ "ignored",
             "dummy value, for compatibility with BIP22. This value is "
             "ignored."},
        },
        RPCResult{RPCResult::Type::NONE, "",
                  "Returns JSON Null when valid, a string according to BIP22 "
                  "otherwise"},
        RPCExamples{HelpExampleCli("submitblock", "\"mydata\"") +
                    HelpExampleRpc("submitblock", "\"mydata\"")},
        [&](const RPCHelpMan &self, const Config &config,
            const JSONRPCRequest &request) -> UniValue {
            std::shared_ptr<CBlock> blockptr = std::make_shared<CBlock>();
            CBlock &block = *blockptr;
            if (!DecodeHexBlk(block, request.params[0].get_str())) {
                throw JSONRPCError(RPC_DESERIALIZATION_ERROR,
                                   "Block decode failed");
            }

            if (block.vtx.empty() || !block.vtx[0]->IsCoinBase()) {
                throw JSONRPCError(RPC_DESERIALIZATION_ERROR,
                                   "Block does not start with a coinbase");
            }

            const BlockHash hash = block.GetHash();
            {
                LOCK(cs_main);
                const CBlockIndex *pindex = LookupBlockIndex(hash);
                if (pindex) {
                    if (pindex->IsValid(BlockValidity::SCRIPTS)) {
                        return "duplicate";
                    }
                    if (pindex->nStatus.isInvalid()) {
                        return "duplicate-invalid";
                    }
                }
            }

            bool new_block;
            auto sc =
                std::make_shared<submitblock_StateCatcher>(block.GetHash());
            RegisterSharedValidationInterface(sc);
            bool accepted = EnsureChainman(request.context)
                                .ProcessNewBlock(config, blockptr,
                                                 /* fForceProcessing */ true,
                                                 /* fNewBlock */ &new_block);
            UnregisterSharedValidationInterface(sc);
            if (!new_block && accepted) {
                return "duplicate";
            }

            if (!sc->found) {
                return "inconclusive";
            }

            return BIP22ValidationResult(config, sc->state);
        },
    };
}

static RPCHelpMan submitheader() {
    return RPCHelpMan{
        "submitheader",
        "Decode the given hexdata as a header and submit it as a candidate "
        "chain tip if valid."
        "\nThrows when the header is invalid.\n",
        {
            {"hexdata", RPCArg::Type::STR_HEX, RPCArg::Optional::NO,
             "the hex-encoded block header data"},
        },
        RPCResult{RPCResult::Type::NONE, "", "None"},
        RPCExamples{HelpExampleCli("submitheader", "\"aabbcc\"") +
                    HelpExampleRpc("submitheader", "\"aabbcc\"")},
        [&](const RPCHelpMan &self, const Config &config,
            const JSONRPCRequest &request) -> UniValue {
            CBlockHeader h;
            if (!DecodeHexBlockHeader(h, request.params[0].get_str())) {
                throw JSONRPCError(RPC_DESERIALIZATION_ERROR,
                                   "Block header decode failed");
            }
            {
                LOCK(cs_main);
                if (!LookupBlockIndex(h.hashPrevBlock)) {
                    throw JSONRPCError(RPC_VERIFY_ERROR,
                                       "Must submit previous header (" +
                                           h.hashPrevBlock.GetHex() +
                                           ") first");
                }
            }

            BlockValidationState state;
            EnsureChainman(request.context)
                .ProcessNewBlockHeaders(config, {h}, state);
            if (state.IsValid()) {
                return NullUniValue;
            }
            if (state.IsError()) {
                throw JSONRPCError(RPC_VERIFY_ERROR, state.ToString());
            }
            throw JSONRPCError(RPC_VERIFY_ERROR, state.GetRejectReason());
        },
    };
}

static RPCHelpMan estimatefee() {
    return RPCHelpMan{
        "estimatefee",
        "Estimates the approximate fee per kilobyte needed for a "
        "transaction\n",
        {},
        RPCResult{RPCResult::Type::NUM, "", "estimated fee-per-kilobyte"},
        RPCExamples{HelpExampleCli("estimatefee", "")},
        [&](const RPCHelpMan &self, const Config &config,
            const JSONRPCRequest &request) -> UniValue {
            const CTxMemPool &mempool = EnsureMemPool(request.context);
            return mempool.estimateFee().GetFeePerK();
        },
    };
}

void RegisterMiningRPCCommands(CRPCTable &t) {
    // clang-format off
    static const CRPCCommand commands[] = {
<<<<<<< HEAD
        //  category   name                     actor (function)       argNames
        //  ---------- ------------------------ ---------------------- ----------
        {"mining",     "getnetworkhashps",      getnetworkhashps,      {"nblocks", "height"}},
        {"mining",     "getmininginfo",         getmininginfo,         {}},
        {"mining",     "prioritisetransaction", prioritisetransaction, {"txid", "dummy", "fee_delta"}},
        {"mining",     "getblocktemplate",      getblocktemplate,      {"template_request"}},
        {"mining",     "getrawunsolvedblock",   getrawunsolvedblock,   {"address"}},
        {"mining",     "submitblock",           submitblock,           {"hexdata", "dummy"}},
        {"mining",     "submitheader",          submitheader,          {"hexdata"}},

        {"generating", "generatetoaddress",     generatetoaddress,     {"nblocks", "address", "maxtries"}},
        {"generating", "generatetodescriptor",  generatetodescriptor,  {"num_blocks","descriptor","maxtries"}},
        {"generating", "generateblock",         generateblock,         {"output","transactions"}},

        {"util",       "estimatefee",           estimatefee,           {}},

        {"hidden",     "generate",              generate,              {}},
=======
        //  category    actor (function)
        //  ----------  ----------------------
        {"mining",      getnetworkhashps,      },
        {"mining",      getmininginfo,         },
        {"mining",      prioritisetransaction, },
        {"mining",      getblocktemplate,      },
        {"mining",      submitblock,           },
        {"mining",      submitheader,          },

        {"generating",  generatetoaddress,     },
        {"generating",  generatetodescriptor,  },
        {"generating",  generateblock,         },

        {"util",        estimatefee,           },

        {"hidden",      generate,              },
>>>>>>> fa7a44f7
    };
    // clang-format on
    for (const auto &c : commands) {
        t.appendCommand(c.name, &c);
    }
}<|MERGE_RESOLUTION|>--- conflicted
+++ resolved
@@ -1279,31 +1279,13 @@
 void RegisterMiningRPCCommands(CRPCTable &t) {
     // clang-format off
     static const CRPCCommand commands[] = {
-<<<<<<< HEAD
-        //  category   name                     actor (function)       argNames
-        //  ---------- ------------------------ ---------------------- ----------
-        {"mining",     "getnetworkhashps",      getnetworkhashps,      {"nblocks", "height"}},
-        {"mining",     "getmininginfo",         getmininginfo,         {}},
-        {"mining",     "prioritisetransaction", prioritisetransaction, {"txid", "dummy", "fee_delta"}},
-        {"mining",     "getblocktemplate",      getblocktemplate,      {"template_request"}},
-        {"mining",     "getrawunsolvedblock",   getrawunsolvedblock,   {"address"}},
-        {"mining",     "submitblock",           submitblock,           {"hexdata", "dummy"}},
-        {"mining",     "submitheader",          submitheader,          {"hexdata"}},
-
-        {"generating", "generatetoaddress",     generatetoaddress,     {"nblocks", "address", "maxtries"}},
-        {"generating", "generatetodescriptor",  generatetodescriptor,  {"num_blocks","descriptor","maxtries"}},
-        {"generating", "generateblock",         generateblock,         {"output","transactions"}},
-
-        {"util",       "estimatefee",           estimatefee,           {}},
-
-        {"hidden",     "generate",              generate,              {}},
-=======
         //  category    actor (function)
         //  ----------  ----------------------
         {"mining",      getnetworkhashps,      },
         {"mining",      getmininginfo,         },
         {"mining",      prioritisetransaction, },
         {"mining",      getblocktemplate,      },
+        {"mining",      getrawunsolvedblock,   },
         {"mining",      submitblock,           },
         {"mining",      submitheader,          },
 
@@ -1314,7 +1296,6 @@
         {"util",        estimatefee,           },
 
         {"hidden",      generate,              },
->>>>>>> fa7a44f7
     };
     // clang-format on
     for (const auto &c : commands) {
