// Copyright (c) 2017-2019 The Bitcoin Core developers
// Distributed under the MIT software license, see the accompanying
// file COPYING or http://www.opensource.org/licenses/mit-license.php.

#include <rpc/util.h>

#include <key_io.h>
#include <script/descriptor.h>
#include <script/signingprovider.h>
#include <tinyformat.h>
#include <util/strencodings.h>
#include <util/string.h>
#include <util/translation.h>

#include <tuple>

#include <boost/algorithm/string/classification.hpp>
#include <boost/algorithm/string/split.hpp>
#include <boost/variant/static_visitor.hpp>

const std::string UNIX_EPOCH_TIME = "UNIX epoch time";
const std::string EXAMPLE_ADDRESS =
    "\"qrmzys48glkpevp2l4t24jtcltc9hyzx9cep2qffm4\"";

void RPCTypeCheck(const UniValue &params,
                  const std::list<UniValueType> &typesExpected,
                  bool fAllowNull) {
    unsigned int i = 0;
    for (const UniValueType &t : typesExpected) {
        if (params.size() <= i) {
            break;
        }

        const UniValue &v = params[i];
        if (!(fAllowNull && v.isNull())) {
            RPCTypeCheckArgument(v, t);
        }
        i++;
    }
}

void RPCTypeCheckArgument(const UniValue &value,
                          const UniValueType &typeExpected) {
    if (!typeExpected.typeAny && value.type() != typeExpected.type) {
        throw JSONRPCError(RPC_TYPE_ERROR,
                           strprintf("Expected type %s, got %s",
                                     uvTypeName(typeExpected.type),
                                     uvTypeName(value.type())));
    }
}

void RPCTypeCheckObj(const UniValue &o,
                     const std::map<std::string, UniValueType> &typesExpected,
                     bool fAllowNull, bool fStrict) {
    for (const auto &t : typesExpected) {
        const UniValue &v = find_value(o, t.first);
        if (!fAllowNull && v.isNull()) {
            throw JSONRPCError(RPC_TYPE_ERROR,
                               strprintf("Missing %s", t.first));
        }

        if (!(t.second.typeAny || v.type() == t.second.type ||
              (fAllowNull && v.isNull()))) {
            std::string err = strprintf("Expected type %s for %s, got %s",
                                        uvTypeName(t.second.type), t.first,
                                        uvTypeName(v.type()));
            throw JSONRPCError(RPC_TYPE_ERROR, err);
        }
    }

    if (fStrict) {
        for (const std::string &k : o.getKeys()) {
            if (typesExpected.count(k) == 0) {
                std::string err = strprintf("Unexpected key %s", k);
                throw JSONRPCError(RPC_TYPE_ERROR, err);
            }
        }
    }
}

Amount AmountFromValue(const UniValue &value) {
    if (!value.isNum() && !value.isStr()) {
        throw JSONRPCError(RPC_TYPE_ERROR, "Amount is not a number or string");
    }

    int64_t n;
<<<<<<< HEAD
    if (!ParseFixedPoint(value.getValStr(), 6, &n)) {
=======
    if (!ParseFixedPoint(value.getValStr(), Currency::get().decimals, &n)) {
>>>>>>> d11ceaba
        throw JSONRPCError(RPC_TYPE_ERROR, "Invalid amount");
    }

    Amount amt = n * SATOSHI;
    if (!MoneyRange(amt)) {
        throw JSONRPCError(RPC_TYPE_ERROR, "Amount out of range");
    }

    return amt;
}

uint256 ParseHashV(const UniValue &v, std::string strName) {
    std::string strHex(v.get_str());
    if (64 != strHex.length()) {
        throw JSONRPCError(
            RPC_INVALID_PARAMETER,
            strprintf("%s must be of length %d (not %d, for '%s')", strName, 64,
                      strHex.length(), strHex));
    }
    // Note: IsHex("") is false
    if (!IsHex(strHex)) {
        throw JSONRPCError(RPC_INVALID_PARAMETER,
                           strName + " must be hexadecimal string (not '" +
                               strHex + "')");
    }
    return uint256S(strHex);
}

uint256 ParseHashO(const UniValue &o, std::string strKey) {
    return ParseHashV(find_value(o, strKey), strKey);
}

std::vector<uint8_t> ParseHexV(const UniValue &v, std::string strName) {
    std::string strHex;
    if (v.isStr()) {
        strHex = v.get_str();
    }
    if (!IsHex(strHex)) {
        throw JSONRPCError(RPC_INVALID_PARAMETER,
                           strName + " must be hexadecimal string (not '" +
                               strHex + "')");
    }

    return ParseHex(strHex);
}

std::vector<uint8_t> ParseHexO(const UniValue &o, std::string strKey) {
    return ParseHexV(find_value(o, strKey), strKey);
}

std::string HelpExampleCli(const std::string &methodname,
                           const std::string &args) {
    return "> lotus-cli " + methodname + " " + args + "\n";
}

std::string HelpExampleRpc(const std::string &methodname,
                           const std::string &args) {
    return "> curl --user myusername --data-binary '{\"jsonrpc\": \"1.0\", "
           "\"id\": \"curltest\", "
           "\"method\": \"" +
           methodname + "\", \"params\": [" + args +
           "]}' -H 'content-type: text/plain;' http://127.0.0.1:10604/\n";
}

// Converts a hex string to a public key if possible
CPubKey HexToPubKey(const std::string &hex_in) {
    if (!IsHex(hex_in)) {
        throw JSONRPCError(RPC_INVALID_ADDRESS_OR_KEY,
                           "Invalid public key: " + hex_in);
    }
    CPubKey vchPubKey(ParseHex(hex_in));
    if (!vchPubKey.IsFullyValid()) {
        throw JSONRPCError(RPC_INVALID_ADDRESS_OR_KEY,
                           "Invalid public key: " + hex_in);
    }
    return vchPubKey;
}

// Retrieves a public key for an address from the given FillableSigningProvider
CPubKey AddrToPubKey(const CChainParams &chainparams,
                     const FillableSigningProvider &keystore,
                     const std::string &addr_in) {
    CTxDestination dest = DecodeDestination(addr_in, chainparams);
    if (!IsValidDestination(dest)) {
        throw JSONRPCError(RPC_INVALID_ADDRESS_OR_KEY,
                           "Invalid address: " + addr_in);
    }
    CKeyID key = GetKeyForDestination(keystore, dest);
    if (key.IsNull()) {
        throw JSONRPCError(RPC_INVALID_ADDRESS_OR_KEY,
                           strprintf("%s does not refer to a key", addr_in));
    }
    CPubKey vchPubKey;
    if (!keystore.GetPubKey(key, vchPubKey)) {
        throw JSONRPCError(
            RPC_INVALID_ADDRESS_OR_KEY,
            strprintf("no full public key for address %s", addr_in));
    }
    if (!vchPubKey.IsFullyValid()) {
        throw JSONRPCError(RPC_INTERNAL_ERROR,
                           "Wallet contains an invalid public key");
    }
    return vchPubKey;
}

// Creates a multisig address from a given list of public keys, number of
// signatures required, and the address type
CTxDestination AddAndGetMultisigDestination(const int required,
                                            const std::vector<CPubKey> &pubkeys,
                                            OutputType type,
                                            FillableSigningProvider &keystore,
                                            CScript &script_out) {
    // Gather public keys
    if (required < 1) {
        throw JSONRPCError(
            RPC_INVALID_PARAMETER,
            "a multisignature address must require at least one key to redeem");
    }
    if ((int)pubkeys.size() < required) {
        throw JSONRPCError(RPC_INVALID_PARAMETER,
                           strprintf("not enough keys supplied (got %u keys, "
                                     "but need at least %d to redeem)",
                                     pubkeys.size(), required));
    }
    if (pubkeys.size() > 16) {
        throw JSONRPCError(RPC_INVALID_PARAMETER,
                           "Number of keys involved in the multisignature "
                           "address creation > 16\nReduce the number");
    }

    script_out = GetScriptForMultisig(required, pubkeys);

    if (script_out.size() > MAX_SCRIPT_ELEMENT_SIZE) {
        throw JSONRPCError(
            RPC_INVALID_PARAMETER,
            (strprintf("redeemScript exceeds size limit: %d > %d",
                       script_out.size(), MAX_SCRIPT_ELEMENT_SIZE)));
    }

    // Check if any keys are uncompressed. If so, the type is legacy
    for (const CPubKey &pk : pubkeys) {
        if (!pk.IsCompressed()) {
            type = OutputType::LEGACY;
            break;
        }
    }

    // Make the address
    CTxDestination dest =
        AddAndGetDestinationForScript(keystore, script_out, type);

    return dest;
}

class DescribeAddressVisitor : public boost::static_visitor<UniValue> {
public:
    explicit DescribeAddressVisitor() {}

    UniValue operator()(const CNoDestination &dest) const {
        return UniValue(UniValue::VOBJ);
    }

    UniValue operator()(const PKHash &keyID) const {
        UniValue obj(UniValue::VOBJ);
        obj.pushKV("isscript", false);
        return obj;
    }

    UniValue operator()(const ScriptHash &scriptID) const {
        UniValue obj(UniValue::VOBJ);
        obj.pushKV("isscript", true);
        return obj;
    }
};

UniValue DescribeAddress(const CTxDestination &dest) {
    return boost::apply_visitor(DescribeAddressVisitor(), dest);
}

RPCErrorCode RPCErrorFromTransactionError(TransactionError terr) {
    switch (terr) {
        case TransactionError::MEMPOOL_REJECTED:
            return RPC_TRANSACTION_REJECTED;
        case TransactionError::ALREADY_IN_CHAIN:
            return RPC_TRANSACTION_ALREADY_IN_CHAIN;
        case TransactionError::P2P_DISABLED:
            return RPC_CLIENT_P2P_DISABLED;
        case TransactionError::INVALID_PSBT:
        case TransactionError::PSBT_MISMATCH:
            return RPC_INVALID_PARAMETER;
        case TransactionError::SIGHASH_MISMATCH:
            return RPC_DESERIALIZATION_ERROR;
        default:
            break;
    }
    return RPC_TRANSACTION_ERROR;
}

UniValue JSONRPCTransactionError(TransactionError terr,
                                 const std::string &err_string) {
    if (err_string.length() > 0) {
        return JSONRPCError(RPCErrorFromTransactionError(terr), err_string);
    } else {
        return JSONRPCError(RPCErrorFromTransactionError(terr),
                            TransactionErrorString(terr).original);
    }
}

/**
 * A pair of strings that can be aligned (through padding) with other Sections
 * later on
 */
struct Section {
    Section(const std::string &left, const std::string &right)
        : m_left{left}, m_right{right} {}
    std::string m_left;
    const std::string m_right;
};

/**
 * Keeps track of RPCArgs by transforming them into sections for the purpose
 * of serializing everything to a single string
 */
struct Sections {
    std::vector<Section> m_sections;
    size_t m_max_pad{0};

    void PushSection(const Section &s) {
        m_max_pad = std::max(m_max_pad, s.m_left.size());
        m_sections.push_back(s);
    }

    /**
     * Recursive helper to translate an RPCArg into sections
     */
    void Push(const RPCArg &arg, const size_t current_indent = 5,
              const OuterType outer_type = OuterType::NONE) {
        const auto indent = std::string(current_indent, ' ');
        const auto indent_next = std::string(current_indent + 2, ' ');
        // Dictionary keys must have a name
        const bool push_name{outer_type == OuterType::OBJ};

        switch (arg.m_type) {
            case RPCArg::Type::STR_HEX:
            case RPCArg::Type::STR:
            case RPCArg::Type::NUM:
            case RPCArg::Type::AMOUNT:
            case RPCArg::Type::RANGE:
            case RPCArg::Type::BOOL: {
                // Nothing more to do for non-recursive types on first recursion
                if (outer_type == OuterType::NONE) {
                    return;
                }
                auto left = indent;
                if (arg.m_type_str.size() != 0 && push_name) {
                    left +=
                        "\"" + arg.GetName() + "\": " + arg.m_type_str.at(0);
                } else {
                    left += push_name ? arg.ToStringObj(/* oneline */ false)
                                      : arg.ToString(/* oneline */ false);
                }
                left += ",";
                PushSection({left, arg.ToDescriptionString()});
                break;
            }
            case RPCArg::Type::OBJ:
            case RPCArg::Type::OBJ_USER_KEYS: {
                const auto right = outer_type == OuterType::NONE
                                       ? ""
                                       : arg.ToDescriptionString();
                PushSection(
                    {indent + (push_name ? "\"" + arg.GetName() + "\": " : "") +
                         "{",
                     right});
                for (const auto &arg_inner : arg.m_inner) {
                    Push(arg_inner, current_indent + 2, OuterType::OBJ);
                }
                if (arg.m_type != RPCArg::Type::OBJ) {
                    PushSection({indent_next + "...", ""});
                }
                PushSection(
                    {indent + "}" + (outer_type != OuterType::NONE ? "," : ""),
                     ""});
                break;
            }
            case RPCArg::Type::ARR: {
                auto left = indent;
                left += push_name ? "\"" + arg.GetName() + "\": " : "";
                left += "[";
                const auto right = outer_type == OuterType::NONE
                                       ? ""
                                       : arg.ToDescriptionString();
                PushSection({left, right});
                for (const auto &arg_inner : arg.m_inner) {
                    Push(arg_inner, current_indent + 2, OuterType::ARR);
                }
                PushSection({indent_next + "...", ""});
                PushSection(
                    {indent + "]" + (outer_type != OuterType::NONE ? "," : ""),
                     ""});
                break;
            }

                // no default case, so the compiler can warn about missing cases
        }
    }

    /**
     * Concatenate all sections with proper padding
     */
    std::string ToString() const {
        std::string ret;
        const size_t pad = m_max_pad + 4;
        for (const auto &s : m_sections) {
            if (s.m_right.empty()) {
                ret += s.m_left;
                ret += "\n";
                continue;
            }

            std::string left = s.m_left;
            left.resize(pad, ' ');
            ret += left;

            // Properly pad after newlines
            std::string right;
            size_t begin = 0;
            size_t new_line_pos = s.m_right.find_first_of('\n');
            while (true) {
                right += s.m_right.substr(begin, new_line_pos - begin);
                if (new_line_pos == std::string::npos) {
                    // No new line
                    break;
                }
                right += "\n" + std::string(pad, ' ');
                begin = s.m_right.find_first_not_of(' ', new_line_pos + 1);
                if (begin == std::string::npos) {
                    break; // Empty line
                }
                new_line_pos = s.m_right.find_first_of('\n', begin + 1);
            }
            ret += right;
            ret += "\n";
        }
        return ret;
    }
};

RPCHelpMan::RPCHelpMan(std::string name_, std::string description,
                       std::vector<RPCArg> args, RPCResults results,
                       RPCExamples examples)
    : m_name{std::move(name_)}, m_description{std::move(description)},
      m_args{std::move(args)}, m_results{std::move(results)},
      m_examples{std::move(examples)} {
    std::set<std::string> named_args;
    for (const auto &arg : m_args) {
        std::vector<std::string> names;
        boost::split(names, arg.m_names, boost::is_any_of("|"));
        // Should have unique named arguments
        for (const std::string &name : names) {
            CHECK_NONFATAL(named_args.insert(name).second);
        }
    }
}

std::string RPCResults::ToDescriptionString() const {
    std::string result;
    for (const auto &r : m_results) {
        if (r.m_cond.empty()) {
            result += "\nResult:\n";
        } else {
            result += "\nResult (" + r.m_cond + "):\n";
        }
        Sections sections;
        r.ToSections(sections);
        result += sections.ToString();
    }
    return result;
}

std::string RPCExamples::ToDescriptionString() const {
    return m_examples.empty() ? m_examples : "\nExamples:\n" + m_examples;
}

bool RPCHelpMan::IsValidNumArgs(size_t num_args) const {
    size_t num_required_args = 0;
    for (size_t n = m_args.size(); n > 0; --n) {
        if (!m_args.at(n - 1).IsOptional()) {
            num_required_args = n;
            break;
        }
    }
    return num_required_args <= num_args && num_args <= m_args.size();
}
std::string RPCHelpMan::ToString() const {
    std::string ret;

    // Oneline summary
    ret += m_name;
    bool was_optional{false};
    for (const auto &arg : m_args) {
        const bool optional = arg.IsOptional();
        ret += " ";
        if (optional) {
            if (!was_optional) {
                ret += "( ";
            }
            was_optional = true;
        } else {
            if (was_optional) {
                ret += ") ";
            }
            was_optional = false;
        }
        ret += arg.ToString(/* oneline */ true);
    }
    if (was_optional) {
        ret += " )";
    }
    ret += "\n\n";

    // Description
    ret += m_description;

    // Arguments
    Sections sections;
    for (size_t i{0}; i < m_args.size(); ++i) {
        const auto &arg = m_args.at(i);

        if (i == 0) {
            ret += "\nArguments:\n";
        }

        // Push named argument name and description
        sections.m_sections.emplace_back(::ToString(i + 1) + ". " +
                                             arg.GetFirstName(),
                                         arg.ToDescriptionString());
        sections.m_max_pad = std::max(sections.m_max_pad,
                                      sections.m_sections.back().m_left.size());

        // Recursively push nested args
        sections.Push(arg);
    }
    ret += sections.ToString();

    // Result
    ret += m_results.ToDescriptionString();

    // Examples
    ret += m_examples.ToDescriptionString();

    return ret;
}

std::string RPCArg::GetFirstName() const {
    return m_names.substr(0, m_names.find("|"));
}

std::string RPCArg::GetName() const {
    CHECK_NONFATAL(std::string::npos == m_names.find("|"));
    return m_names;
}

bool RPCArg::IsOptional() const {
    if (m_fallback.which() == 1) {
        return true;
    } else {
        return RPCArg::Optional::NO != boost::get<RPCArg::Optional>(m_fallback);
    }
}

std::string RPCArg::ToDescriptionString() const {
    std::string ret;
    ret += "(";
    if (m_type_str.size() != 0) {
        ret += m_type_str.at(1);
    } else {
        switch (m_type) {
            case Type::STR_HEX:
            case Type::STR: {
                ret += "string";
                break;
            }
            case Type::NUM: {
                ret += "numeric";
                break;
            }
            case Type::AMOUNT: {
                ret += "numeric or string";
                break;
            }
            case Type::RANGE: {
                ret += "numeric or array";
                break;
            }
            case Type::BOOL: {
                ret += "boolean";
                break;
            }
            case Type::OBJ:
            case Type::OBJ_USER_KEYS: {
                ret += "json object";
                break;
            }
            case Type::ARR: {
                ret += "json array";
                break;
            }

                // no default case, so the compiler can warn about missing cases
        }
    }
    if (m_fallback.which() == 1) {
        ret += ", optional, default=" + boost::get<std::string>(m_fallback);
    } else {
        switch (boost::get<RPCArg::Optional>(m_fallback)) {
            case RPCArg::Optional::OMITTED: {
                // nothing to do. Element is treated as if not present and has
                // no default value
                break;
            }
            case RPCArg::Optional::OMITTED_NAMED_ARG: {
                ret += ", optional"; // Default value is "null"
                break;
            }
            case RPCArg::Optional::NO: {
                ret += ", required";
                break;
            }

                // no default case, so the compiler can warn about missing cases
        }
    }
    ret += ")";
    ret += m_description.empty() ? "" : " " + m_description;
    return ret;
}

void RPCResult::ToSections(Sections &sections, const OuterType outer_type,
                           const int current_indent) const {
    // Indentation
    const std::string indent(current_indent, ' ');
    const std::string indent_next(current_indent + 2, ' ');

    // Elements in a JSON structure (dictionary or array) are separated by a
    // comma
    const std::string maybe_separator{outer_type != OuterType::NONE ? "," : ""};

    // The key name if recursed into an dictionary
    const std::string maybe_key{
        outer_type == OuterType::OBJ ? "\"" + this->m_key_name + "\" : " : ""};

    // Format description with type
    const auto Description = [&](const std::string &type) {
        return "(" + type + (this->m_optional ? ", optional" : "") + ")" +
               (this->m_description.empty() ? "" : " " + this->m_description);
    };

    switch (m_type) {
        case Type::ELISION: {
            // If the inner result is empty, use three dots for elision
            sections.PushSection(
                {indent + "..." + maybe_separator, m_description});
            return;
        }
        case Type::NONE: {
            sections.PushSection(
                {indent + "null" + maybe_separator, Description("json null")});
            return;
        }
        case Type::STR: {
            sections.PushSection(
                {indent + maybe_key + "\"str\"" + maybe_separator,
                 Description("string")});
            return;
        }
        case Type::STR_AMOUNT: {
            sections.PushSection({indent + maybe_key + "n" + maybe_separator,
                                  Description("numeric")});
            return;
        }
        case Type::STR_HEX: {
            sections.PushSection(
                {indent + maybe_key + "\"hex\"" + maybe_separator,
                 Description("string")});
            return;
        }
        case Type::NUM: {
            sections.PushSection({indent + maybe_key + "n" + maybe_separator,
                                  Description("numeric")});
            return;
        }
        case Type::NUM_TIME: {
            sections.PushSection({indent + maybe_key + "xxx" + maybe_separator,
                                  Description("numeric")});
            return;
        }
        case Type::BOOL: {
            sections.PushSection(
                {indent + maybe_key + "true|false" + maybe_separator,
                 Description("boolean")});
            return;
        }
        case Type::ARR_FIXED:
        case Type::ARR: {
            sections.PushSection(
                {indent + maybe_key + "[", Description("json array")});
            for (const auto &i : m_inner) {
                i.ToSections(sections, OuterType::ARR, current_indent + 2);
            }
            CHECK_NONFATAL(!m_inner.empty());
            if (m_type == Type::ARR && m_inner.back().m_type != Type::ELISION) {
                sections.PushSection({indent_next + "...", ""});
            } else {
                // Remove final comma, which would be invalid JSON
                sections.m_sections.back().m_left.pop_back();
            }
            sections.PushSection({indent + "]" + maybe_separator, ""});
            return;
        }
        case Type::OBJ_DYN:
        case Type::OBJ: {
            sections.PushSection(
                {indent + maybe_key + "{", Description("json object")});
            for (const auto &i : m_inner) {
                i.ToSections(sections, OuterType::OBJ, current_indent + 2);
            }
            CHECK_NONFATAL(!m_inner.empty());
            if (m_type == Type::OBJ_DYN &&
                m_inner.back().m_type != Type::ELISION) {
                // If the dictionary keys are dynamic, use three dots for
                // continuation
                sections.PushSection({indent_next + "...", ""});
            } else {
                // Remove final comma, which would be invalid JSON
                sections.m_sections.back().m_left.pop_back();
            }
            sections.PushSection({indent + "}" + maybe_separator, ""});
            return;
        }

            // no default case, so the compiler can warn about missing cases
    }

    CHECK_NONFATAL(false);
}

std::string RPCArg::ToStringObj(const bool oneline) const {
    std::string res;
    res += "\"";
    res += GetFirstName();
    if (oneline) {
        res += "\":";
    } else {
        res += "\": ";
    }
    switch (m_type) {
        case Type::STR:
            return res + "\"str\"";
        case Type::STR_HEX:
            return res + "\"hex\"";
        case Type::NUM:
            return res + "n";
        case Type::RANGE:
            return res + "n or [n,n]";
        case Type::AMOUNT:
            return res + "amount";
        case Type::BOOL:
            return res + "bool";
        case Type::ARR:
            res += "[";
            for (const auto &i : m_inner) {
                res += i.ToString(oneline) + ",";
            }
            return res + "...]";
        case Type::OBJ:
        case Type::OBJ_USER_KEYS:
            // Currently unused, so avoid writing dead code
            CHECK_NONFATAL(false);

            // no default case, so the compiler can warn about missing cases
    }
    CHECK_NONFATAL(false);
}

std::string RPCArg::ToString(const bool oneline) const {
    if (oneline && !m_oneline_description.empty()) {
        return m_oneline_description;
    }

    switch (m_type) {
        case Type::STR_HEX:
        case Type::STR: {
            return "\"" + GetFirstName() + "\"";
        }
        case Type::NUM:
        case Type::RANGE:
        case Type::AMOUNT:
        case Type::BOOL: {
            return GetFirstName();
        }
        case Type::OBJ:
        case Type::OBJ_USER_KEYS: {
            const std::string res = Join(m_inner, ",", [&](const RPCArg &i) {
                return i.ToStringObj(oneline);
            });
            if (m_type == Type::OBJ) {
                return "{" + res + "}";
            } else {
                return "{" + res + ",...}";
            }
        }
        case Type::ARR: {
            std::string res;
            for (const auto &i : m_inner) {
                res += i.ToString(oneline) + ",";
            }
            return "[" + res + "...]";
        }

            // no default case, so the compiler can warn about missing cases
    }
    CHECK_NONFATAL(false);
}

static std::pair<int64_t, int64_t> ParseRange(const UniValue &value) {
    if (value.isNum()) {
        return {0, value.get_int64()};
    }
    if (value.isArray() && value.size() == 2 && value[0].isNum() &&
        value[1].isNum()) {
        int64_t low = value[0].get_int64();
        int64_t high = value[1].get_int64();
        if (low > high) {
            throw JSONRPCError(
                RPC_INVALID_PARAMETER,
                "Range specified as [begin,end] must not have begin after end");
        }
        return {low, high};
    }
    throw JSONRPCError(RPC_INVALID_PARAMETER,
                       "Range must be specified as end or as [begin,end]");
}

std::pair<int64_t, int64_t> ParseDescriptorRange(const UniValue &value) {
    int64_t low, high;
    std::tie(low, high) = ParseRange(value);
    if (low < 0) {
        throw JSONRPCError(RPC_INVALID_PARAMETER,
                           "Range should be greater or equal than 0");
    }
    if ((high >> 31) != 0) {
        throw JSONRPCError(RPC_INVALID_PARAMETER, "End of range is too high");
    }
    if (high >= low + 1000000) {
        throw JSONRPCError(RPC_INVALID_PARAMETER, "Range is too large");
    }
    return {low, high};
}

std::vector<CScript>
EvalDescriptorStringOrObject(const UniValue &scanobject,
                             FlatSigningProvider &provider) {
    std::string desc_str;
    std::pair<int64_t, int64_t> range = {0, 1000};
    if (scanobject.isStr()) {
        desc_str = scanobject.get_str();
    } else if (scanobject.isObject()) {
        UniValue desc_uni = find_value(scanobject, "desc");
        if (desc_uni.isNull()) {
            throw JSONRPCError(
                RPC_INVALID_PARAMETER,
                "Descriptor needs to be provided in scan object");
        }
        desc_str = desc_uni.get_str();
        UniValue range_uni = find_value(scanobject, "range");
        if (!range_uni.isNull()) {
            range = ParseDescriptorRange(range_uni);
        }
    } else {
        throw JSONRPCError(
            RPC_INVALID_PARAMETER,
            "Scan object needs to be either a string or an object");
    }

    std::string error;
    auto desc = Parse(desc_str, provider, error);
    if (!desc) {
        throw JSONRPCError(RPC_INVALID_ADDRESS_OR_KEY, error);
    }
    if (!desc->IsRange()) {
        range.first = 0;
        range.second = 0;
    }
    std::vector<CScript> ret;
    for (int i = range.first; i <= range.second; ++i) {
        std::vector<CScript> scripts;
        if (!desc->Expand(i, provider, scripts, provider)) {
            throw JSONRPCError(
                RPC_INVALID_ADDRESS_OR_KEY,
                strprintf("Cannot derive script without private keys: '%s'",
                          desc_str));
        }
        std::move(scripts.begin(), scripts.end(), std::back_inserter(ret));
    }
    return ret;
}

UniValue GetServicesNames(ServiceFlags services) {
    UniValue servicesNames(UniValue::VARR);

    for (const auto &flag : serviceFlagsToStr(services)) {
        servicesNames.push_back(flag);
    }

    return servicesNames;
}<|MERGE_RESOLUTION|>--- conflicted
+++ resolved
@@ -84,11 +84,7 @@
     }
 
     int64_t n;
-<<<<<<< HEAD
-    if (!ParseFixedPoint(value.getValStr(), 6, &n)) {
-=======
     if (!ParseFixedPoint(value.getValStr(), Currency::get().decimals, &n)) {
->>>>>>> d11ceaba
         throw JSONRPCError(RPC_TYPE_ERROR, "Invalid amount");
     }
 
