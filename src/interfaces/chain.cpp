--- conflicted
+++ resolved
@@ -72,16 +72,11 @@
             std::shared_ptr<Chain::Notifications> notifications)
             : m_notifications(std::move(notifications)) {}
         virtual ~NotificationsProxy() = default;
-<<<<<<< HEAD
         void TransactionAddedToMempool(
             const CTransactionRef &tx,
-            const std::vector<Coin> &spent_coins) override {
-            m_notifications->transactionAddedToMempool(tx);
-=======
-        void TransactionAddedToMempool(const CTransactionRef &tx,
-                                       uint64_t mempool_sequence) override {
+            const std::vector<Coin> &spent_coins,
+            uint64_t mempool_sequence) override {
             m_notifications->transactionAddedToMempool(tx, mempool_sequence);
->>>>>>> c3ff3d05
         }
         void TransactionRemovedFromMempool(const CTransactionRef &tx,
                                            MemPoolRemovalReason reason,
