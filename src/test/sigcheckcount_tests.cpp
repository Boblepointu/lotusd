--- conflicted
+++ resolved
@@ -96,8 +96,8 @@
 // set of flags for long-supported opcodes. The latter list is restricted to
 // the case with schnorr multisig turned on.
 static const std::vector<uint32_t> allflags{
-    SCRIPT_ENABLE_SIGHASH_FORKID,  // We're testing with signatures ending with
-                                   // 0x41, so we need this flag.
+    SCRIPT_ENABLE_SIGHASH_FORKID, // We're testing with signatures ending with
+                                  // 0x41, so we need this flag.
     STANDARD_SCRIPT_VERIFY_FLAGS,
     STANDARD_SCRIPT_VERIFY_FLAGS,
 };
@@ -316,32 +316,8 @@
 
     // Common example
     CHECK_VERIFYSCRIPT(CScript() << txsigschnorr,
-<<<<<<< HEAD
                        CScript() << pub << OP_CHECKSIG,
                        SCRIPT_ENABLE_SIGHASH_FORKID, 1);
-=======
-                       CScript() << pub << OP_CHECKSIG, SCRIPT_VERIFY_NONE, 1);
-
-    // Correct behaviour occurs for segwit recovery special case (which returns
-    // success from an alternative location)
-    CScript swscript;
-    swscript << OP_0 << std::vector<uint8_t>(20);
-    CHECK_VERIFYSCRIPT(CScript() << ToByteVector(swscript),
-                       CScript()
-                           << OP_HASH160 << ToByteVector(CScriptID(swscript))
-                           << OP_EQUAL,
-                       SCRIPT_VERIFY_P2SH | SCRIPT_VERIFY_CLEANSTACK, 0);
-
-    // If signature checks somehow occur in scriptsig, they do get counted.
-    // This can happen in historical blocks pre SIGPUSHONLY, even with CHECKSIG.
-    // (an analogous check for P2SH is not possible since it enforces
-    // sigpushonly).
-    CHECK_VERIFYSCRIPT(CScript() << sigschnorr << msg << pub
-                                 << OP_CHECKDATASIG /* scriptSig */,
-                       CScript() << sigecdsa << msg << pub
-                                 << OP_CHECKDATASIG /* scriptPubKey */,
-                       SCRIPT_VERIFY_NONE, 2);
->>>>>>> 316527a8
 }
 
 BOOST_AUTO_TEST_SUITE_END()