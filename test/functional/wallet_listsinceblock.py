--- conflicted
+++ resolved
@@ -4,14 +4,11 @@
 # file COPYING or http://www.opensource.org/licenses/mit-license.php.
 """Test the listsinceblock RPC."""
 
-<<<<<<< HEAD
 from decimal import Decimal
 
-=======
 from test_framework import cashaddr
 from test_framework.key import ECKey
 from test_framework.script import hash160
->>>>>>> fa7a44f7
 from test_framework.test_framework import BitcoinTestFramework
 from test_framework.util import (
     assert_array_result,
@@ -200,7 +197,7 @@
         privkey = bytes_to_wif(eckey.get_bytes())
         address = cashaddr.encode_full("ecregtest", cashaddr.PUBKEY_TYPE,
                                        hash160(eckey.get_pubkey().get_bytes()))
-        self.nodes[2].sendtoaddress(address, 10_000_000)
+        self.nodes[2].sendtoaddress(address, 1000)
         self.nodes[2].generate(6)
         self.sync_all()
         self.nodes[2].importprivkey(privkey)
