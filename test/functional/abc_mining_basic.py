--- conflicted
+++ resolved
@@ -26,24 +26,15 @@
 
 class AbcMiningRPCTest(BitcoinTestFramework):
     def set_test_params(self):
-<<<<<<< HEAD
-        self.setup_clean_chain = True
         self.num_nodes = 2
         self.extra_args = [[
-=======
-        self.num_nodes = 3
-        self.extra_args = [[], [
->>>>>>> 92d11163
             '-enableminerfund',
             '-allownonstdtxnconsensus=1',
         ], [
+            '-enableminerfund',
             '-allownonstdtxnconsensus=1',
         ]]
 
-<<<<<<< HEAD
-    def run_test(self):
-        node = self.nodes[0]
-=======
     def setup_network(self):
         self.setup_nodes()
 
@@ -54,8 +45,7 @@
         for n in range(1, len(self.nodes)):
             connect_nodes(self.nodes[0], self.nodes[n])
 
-    def run_for_node(self, node, expectedMinerFundAddress):
->>>>>>> 92d11163
+    def run_for_node(self, node):
         address = node.get_deterministic_priv_key().address
 
         # Assert the results of getblocktemplate have expected values. Keys not
@@ -88,7 +78,6 @@
 
         assert_equal(total, SUBSIDY)
 
-<<<<<<< HEAD
         # We don't need to test all fields in getblocktemplate since many of
         # them are covered in mining_basic.py
         assert_equal(node.getmempoolinfo()['size'], 0)
@@ -100,13 +89,11 @@
         assert_equal(block_template_data['coinbasevalue'], SUBSIDY * COIN)
         for output in miner_fund_outputs:
             assert_equal(output['value'], share_amount)
-=======
+
     def run_test(self):
         # node0 is for connectivity only and is not mined on (see
         # setup_network)
-        self.run_for_node(self.nodes[1], MINER_FUND_ADDR)
-        self.run_for_node(self.nodes[2], MINER_FUND_LEGACY_ADDR)
->>>>>>> 92d11163
+        self.run_for_node(self.nodes[1])
 
 
 if __name__ == '__main__':
