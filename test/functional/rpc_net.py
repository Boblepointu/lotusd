#!/usr/bin/env python3
# Copyright (c) 2017 The Bitcoin Core developers
# Distributed under the MIT software license, see the accompanying
# file COPYING or http://www.opensource.org/licenses/mit-license.php.
"""Test RPC calls related to net.

Tests correspond to code in rpc/net.cpp.
"""

from decimal import Decimal
from itertools import product
import time

from test_framework.avatools import create_coinbase_stakes
from test_framework.key import ECKey
from test_framework.p2p import P2PInterface
import test_framework.messages
from test_framework.messages import (
    CAddress,
    msg_addr,
    NODE_NETWORK,
)
from test_framework.test_framework import BitcoinTestFramework
from test_framework.util import (
    assert_approx,
    assert_equal,
    assert_greater_than_or_equal,
    assert_greater_than,
    assert_raises_rpc_error,
    connect_nodes,
    p2p_port,
    wait_until,
)


def assert_net_servicesnames(servicesflag, servicenames):
    """Utility that checks if all flags are correctly decoded in
    `getpeerinfo` and `getnetworkinfo`.

    :param servicesflag: The services as an integer.
    :param servicenames: The list of decoded services names, as strings.
    """
    servicesflag_generated = 0
    for servicename in servicenames:
        servicesflag_generated |= getattr(
            test_framework.messages, 'NODE_' + servicename)
    assert servicesflag_generated == servicesflag


class NetTest(BitcoinTestFramework):
    def set_test_params(self):
        self.setup_clean_chain = True
        self.num_nodes = 2
<<<<<<< HEAD
        self.extra_args = [["-minrelaytxfee=0.001000"],
                           ["-minrelaytxfee=0.000500"]]
=======
        self.extra_args = [["-enableavalanche=1", "-minrelaytxfee=10"],
                           ["-enableavalanche=1", "-minrelaytxfee=5"]]
>>>>>>> 471fa6e3
        self.supports_cli = False

    def run_test(self):
        # Get out of IBD for the minfeefilter and getpeerinfo tests.
        self.nodes[0].generate(101)
        # Connect nodes both ways.
        connect_nodes(self.nodes[0], self.nodes[1])
        connect_nodes(self.nodes[1], self.nodes[0])
        self.sync_all()

        self.test_connection_count()
        self.test_getpeerinfo()
        self.test_getnettotals()
        self.test_getnetworkinfo()
        self.test_getaddednodeinfo()
        self.test_service_flags()
        self.test_getnodeaddresses()

    def test_connection_count(self):
        self.log.info("Test getconnectioncount")
        # After using `connect_nodes` to connect nodes 0 and 1 to each other.
        assert_equal(self.nodes[0].getconnectioncount(), 2)

    def test_getnettotals(self):
        self.log.info("Test getnettotals")
        # getnettotals totalbytesrecv and totalbytessent should be
        # consistent with getpeerinfo. Since the RPC calls are not atomic,
        # and messages might have been recvd or sent between RPC calls, call
        # getnettotals before and after and verify that the returned values
        # from getpeerinfo are bounded by those values.
        net_totals_before = self.nodes[0].getnettotals()
        peer_info = self.nodes[0].getpeerinfo()
        net_totals_after = self.nodes[0].getnettotals()
        assert_equal(len(peer_info), 2)
        peers_recv = sum([peer['bytesrecv'] for peer in peer_info])
        peers_sent = sum([peer['bytessent'] for peer in peer_info])

        assert_greater_than_or_equal(
            peers_recv, net_totals_before['totalbytesrecv'])
        assert_greater_than_or_equal(
            net_totals_after['totalbytesrecv'], peers_recv)
        assert_greater_than_or_equal(
            peers_sent, net_totals_before['totalbytessent'])
        assert_greater_than_or_equal(
            net_totals_after['totalbytessent'], peers_sent)

        # test getnettotals and getpeerinfo by doing a ping
        # the bytes sent/received should change
        # note ping and pong are 32 bytes each
        self.nodes[0].ping()
        wait_until(lambda: (self.nodes[0].getnettotals()[
                   'totalbytessent'] >= net_totals_after['totalbytessent'] + 32 * 2), timeout=1)
        wait_until(lambda: (self.nodes[0].getnettotals()[
                   'totalbytesrecv'] >= net_totals_after['totalbytesrecv'] + 32 * 2), timeout=1)

        peer_info_after_ping = self.nodes[0].getpeerinfo()
        for before, after in zip(peer_info, peer_info_after_ping):
            assert_greater_than_or_equal(
                after['bytesrecv_per_msg'].get(
                    'pong', 0), before['bytesrecv_per_msg'].get(
                    'pong', 0) + 32)
            assert_greater_than_or_equal(
                after['bytessent_per_msg'].get(
                    'ping', 0), before['bytessent_per_msg'].get(
                    'ping', 0) + 32)

    def test_getnetworkinfo(self):
        self.log.info("Test getnetworkinfo")
        assert_equal(self.nodes[0].getnetworkinfo()['networkactive'], True)
        assert_equal(self.nodes[0].getnetworkinfo()['connections'], 2)

        with self.nodes[0].assert_debug_log(expected_msgs=['SetNetworkActive: false\n']):
            self.nodes[0].setnetworkactive(state=False)
        assert_equal(self.nodes[0].getnetworkinfo()['networkactive'], False)
        # Wait a bit for all sockets to close
        wait_until(lambda: self.nodes[0].getnetworkinfo()[
                   'connections'] == 0, timeout=3)

        with self.nodes[0].assert_debug_log(expected_msgs=['SetNetworkActive: true\n']):
            self.nodes[0].setnetworkactive(state=True)
        # Connect nodes both ways.
        connect_nodes(self.nodes[0], self.nodes[1])
        connect_nodes(self.nodes[1], self.nodes[0])

        assert_equal(self.nodes[0].getnetworkinfo()['networkactive'], True)
        assert_equal(self.nodes[0].getnetworkinfo()['connections'], 2)

        # check the `servicesnames` field
        network_info = [node.getnetworkinfo() for node in self.nodes]
        for info in network_info:
            assert_net_servicesnames(int(info["localservices"], 0x10),
                                     info["localservicesnames"])

    def test_getaddednodeinfo(self):
        self.log.info("Test getaddednodeinfo")
        assert_equal(self.nodes[0].getaddednodeinfo(), [])
        # add a node (node2) to node0
        ip_port = "127.0.0.1:{}".format(p2p_port(2))
        self.nodes[0].addnode(node=ip_port, command='add')
        # check that the node has indeed been added
        added_nodes = self.nodes[0].getaddednodeinfo(ip_port)
        assert_equal(len(added_nodes), 1)
        assert_equal(added_nodes[0]['addednode'], ip_port)
        # check that a non-existent node returns an error
        assert_raises_rpc_error(-24, "Node has not been added",
                                self.nodes[0].getaddednodeinfo, '1.1.1.1')

    def test_getpeerinfo(self):
        self.log.info("Test getpeerinfo")
        # Create a few getpeerinfo last_block/last_transaction/last_proof
        # values.
        if self.is_wallet_compiled():
<<<<<<< HEAD
            self.nodes[0].sendtoaddress(self.nodes[1].getnewaddress(), 1)
        self.nodes[1].generate(1)
=======
            self.nodes[0].sendtoaddress(self.nodes[1].getnewaddress(), 1000000)
        tip = self.nodes[1].generate(1)[0]
>>>>>>> 471fa6e3
        self.sync_all()

        stake = create_coinbase_stakes(
            self.nodes[1], [tip], self.nodes[1].get_deterministic_priv_key().key)
        privkey = ECKey()
        privkey.generate()
        proof = self.nodes[1].buildavalancheproof(
            42, 2000000000, privkey.get_pubkey().get_bytes().hex(), stake)
        self.nodes[1].sendavalancheproof(proof)
        self.sync_proofs()

        time_now = int(time.time())
        peer_info = [x.getpeerinfo() for x in self.nodes]
        # Verify last_block, last_transaction and last_proof keys/values.
        for node, peer, field in product(range(self.num_nodes), range(2), [
                                         'last_block', 'last_transaction', 'last_proof']):
            assert field in peer_info[node][peer].keys()
            if peer_info[node][peer][field] != 0:
                assert_approx(peer_info[node][peer][field], time_now, vspan=60)
        # check both sides of bidirectional connection between nodes
        # the address bound to on one side will be the source address for the
        # other node
        assert_equal(peer_info[0][0]['addrbind'], peer_info[1][0]['addr'])
        assert_equal(peer_info[1][0]['addrbind'], peer_info[0][0]['addr'])
        assert_equal(peer_info[0][0]['minfeefilter'], Decimal('0.000500'))
        assert_equal(peer_info[1][0]['minfeefilter'], Decimal('0.001000'))
        # check the `servicesnames` field
        for info in peer_info:
            assert_net_servicesnames(int(info[0]["services"], 0x10),
                                     info[0]["servicesnames"])

    def test_service_flags(self):
        self.log.info("Test service flags")
        self.nodes[0].add_p2p_connection(
            P2PInterface(), services=(
                1 << 5) | (
                1 << 63))
        assert_equal(['UNKNOWN[2^5]', 'UNKNOWN[2^63]'],
                     self.nodes[0].getpeerinfo()[-1]['servicesnames'])
        self.nodes[0].disconnect_p2ps()

    def test_getnodeaddresses(self):
        self.log.info("Test getnodeaddresses")
        self.nodes[0].add_p2p_connection(P2PInterface())

        # send some addresses to the node via the p2p message addr
        msg = msg_addr()
        imported_addrs = []
        for i in range(256):
            a = "123.123.123.{}".format(i)
            imported_addrs.append(a)
            addr = CAddress()
            addr.time = 100000000
            addr.nServices = NODE_NETWORK
            addr.ip = a
            addr.port = 10605
            msg.addrs.append(addr)
        self.nodes[0].p2p.send_and_ping(msg)

        # obtain addresses via rpc call and check they were ones sent in before
        REQUEST_COUNT = 10
        node_addresses = self.nodes[0].getnodeaddresses(REQUEST_COUNT)
        assert_equal(len(node_addresses), REQUEST_COUNT)
        for a in node_addresses:
            assert_greater_than(a["time"], 1527811200)  # 1st June 2018
            assert_equal(a["services"], NODE_NETWORK)
            assert a["address"] in imported_addrs
            assert_equal(a["port"], 10605)

        assert_raises_rpc_error(-8, "Address count out of range",
                                self.nodes[0].getnodeaddresses, -1)

        # addrman's size cannot be known reliably after insertion, as hash collisions may occur
        # so only test that requesting a large number of addresses returns less
        # than that
        LARGE_REQUEST_COUNT = 10000
        node_addresses = self.nodes[0].getnodeaddresses(LARGE_REQUEST_COUNT)
        assert_greater_than(LARGE_REQUEST_COUNT, len(node_addresses))


if __name__ == '__main__':
    NetTest().main()<|MERGE_RESOLUTION|>--- conflicted
+++ resolved
@@ -51,13 +51,8 @@
     def set_test_params(self):
         self.setup_clean_chain = True
         self.num_nodes = 2
-<<<<<<< HEAD
-        self.extra_args = [["-minrelaytxfee=0.001000"],
-                           ["-minrelaytxfee=0.000500"]]
-=======
-        self.extra_args = [["-enableavalanche=1", "-minrelaytxfee=10"],
-                           ["-enableavalanche=1", "-minrelaytxfee=5"]]
->>>>>>> 471fa6e3
+        self.extra_args = [["-enableavalanche=1", "-minrelaytxfee=0.001000"],
+                           ["-enableavalanche=1", "-minrelaytxfee=0.000500"]]
         self.supports_cli = False
 
     def run_test(self):
@@ -170,13 +165,8 @@
         # Create a few getpeerinfo last_block/last_transaction/last_proof
         # values.
         if self.is_wallet_compiled():
-<<<<<<< HEAD
             self.nodes[0].sendtoaddress(self.nodes[1].getnewaddress(), 1)
-        self.nodes[1].generate(1)
-=======
-            self.nodes[0].sendtoaddress(self.nodes[1].getnewaddress(), 1000000)
         tip = self.nodes[1].generate(1)[0]
->>>>>>> 471fa6e3
         self.sync_all()
 
         stake = create_coinbase_stakes(
