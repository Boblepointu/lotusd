#!/usr/bin/env python3
# Copyright (c) 2014-2019 The Bitcoin Core developers
# Distributed under the MIT software license, see the accompanying
# file COPYING or http://www.opensource.org/licenses/mit-license.php.
"""Test the REST API."""

import binascii
import http.client
import json
import urllib.parse
from decimal import Decimal
from enum import Enum
from io import BytesIO
from struct import pack, unpack

<<<<<<< HEAD
from test_framework.blocktools import SUBSIDY
=======
from test_framework.messages import BLOCK_HEADER_SIZE
>>>>>>> a331135a
from test_framework.test_framework import BitcoinTestFramework
from test_framework.util import (
    assert_equal,
    assert_greater_than,
    assert_greater_than_or_equal,
    hex_str_to_bytes,
)


class ReqType(Enum):
    JSON = 1
    BIN = 2
    HEX = 3


class RetType(Enum):
    OBJ = 1
    BYTES = 2
    JSON = 3


def filter_output_indices_by_value(vouts, value):
    for vout in vouts:
        if vout['value'] == value:
            yield vout['n']


class RESTTest (BitcoinTestFramework):
    def set_test_params(self):
        self.setup_clean_chain = True
        self.num_nodes = 2
        self.extra_args = [["-rest"], []]
        self.supports_cli = False

    def skip_test_if_missing_module(self):
        self.skip_if_no_wallet()

    def test_rest_request(self, uri, http_method='GET', req_type=ReqType.JSON,
                          body='', status=200, ret_type=RetType.JSON):
        rest_uri = '/rest' + uri
        if req_type == ReqType.JSON:
            rest_uri += '.json'
        elif req_type == ReqType.BIN:
            rest_uri += '.bin'
        elif req_type == ReqType.HEX:
            rest_uri += '.hex'

        conn = http.client.HTTPConnection(self.url.hostname, self.url.port)
        self.log.debug('{} {} {}'.format(http_method, rest_uri, body))
        if http_method == 'GET':
            conn.request('GET', rest_uri)
        elif http_method == 'POST':
            conn.request('POST', rest_uri, body)
        resp = conn.getresponse()

        assert_equal(resp.status, status)

        if ret_type == RetType.OBJ:
            return resp
        elif ret_type == RetType.BYTES:
            return resp.read()
        elif ret_type == RetType.JSON:
            return json.loads(resp.read().decode('utf-8'), parse_float=Decimal)

    def run_test(self):
        self.url = urllib.parse.urlparse(self.nodes[0].url)
        self.log.info("Mine blocks and send Bitcoin Cash to node 1")

        # Random address so node1's balance doesn't increase
        not_related_address = "2MxqoHEdNQTyYeX1mHcbrrpzgojbosTpCvJ"

        self.nodes[0].generate(1)
        self.sync_all()
        self.nodes[1].generatetoaddress(100, not_related_address)
        self.sync_all()

        assert_equal(self.nodes[0].getbalance(), SUBSIDY)

        txid = self.nodes[0].sendtoaddress(self.nodes[1].getnewaddress(), 10)
        self.sync_all()

        self.log.info("Test the /tx URI")

        json_obj = self.test_rest_request("/tx/{}".format(txid))
        assert_equal(json_obj['txid'], txid)

        # Check hex format response
        hex_response = self.test_rest_request(
            "/tx/{}".format(txid), req_type=ReqType.HEX, ret_type=RetType.OBJ)
        assert_greater_than_or_equal(int(hex_response.getheader('content-length')),
                                     json_obj['size'] * 2)

        # Get the vin to later check for utxo (should be spent by then)
        spent = (json_obj['vin'][0]['txid'], json_obj['vin'][0]['vout'])
        # Get n of 0.1 outpoint
        n, = filter_output_indices_by_value(json_obj['vout'], Decimal('10'))
        spending = (txid, n)

        self.log.info("Query an unspent TXO using the /getutxos URI")

        self.nodes[1].generatetoaddress(1, not_related_address)
        self.sync_all()
        bb_hash = self.nodes[0].getbestblockhash()

        assert_equal(self.nodes[1].getbalance(), Decimal('10'))

        # Check chainTip response
        json_obj = self.test_rest_request("/getutxos/{}-{}".format(*spending))
        assert_equal(json_obj['chaintipHash'], bb_hash)

        # Make sure there is one utxo
        assert_equal(len(json_obj['utxos']), 1)
        assert_equal(json_obj['utxos'][0]['value'], Decimal('10'))

        self.log.info("Query a spent TXO using the /getutxos URI")

        json_obj = self.test_rest_request("/getutxos/{}-{}".format(*spent))

        # Check chainTip response
        assert_equal(json_obj['chaintipHash'], bb_hash)

        # Make sure there is no utxo in the response because this outpoint has
        # been spent
        assert_equal(len(json_obj['utxos']), 0)

        # Check bitmap
        assert_equal(json_obj['bitmap'], "0")

        self.log.info("Query two TXOs using the /getutxos URI")

        json_obj = self.test_rest_request(
            "/getutxos/{}-{}/{}-{}".format(*(spending + spent)))

        assert_equal(len(json_obj['utxos']), 1)
        assert_equal(json_obj['bitmap'], "10")

        self.log.info(
            "Query the TXOs using the /getutxos URI with a binary response")

        bin_request = b'\x01\x02'
        for txid, n in [spending, spent]:
            bin_request += hex_str_to_bytes(txid)
            bin_request += pack("i", n)

        bin_response = self.test_rest_request(
            "/getutxos", http_method='POST', req_type=ReqType.BIN, body=bin_request, ret_type=RetType.BYTES)
        output = BytesIO(bin_response)
        chain_height, = unpack("<i", output.read(4))
        response_hash = output.read(32)[::-1].hex()

        # Check if getutxo's chaintip during calculation was fine
        assert_equal(bb_hash, response_hash)
        # Chain height must be 102
        assert_equal(chain_height, 102)

        self.log.info("Test the /getutxos URI with and without /checkmempool")
        # Create a transaction, check that it's found with /checkmempool, but
        # not found without. Then confirm the transaction and check that it's
        # found with or without /checkmempool.

        # Do a tx and don't sync
        txid = self.nodes[0].sendtoaddress(self.nodes[1].getnewaddress(), 10)
        json_obj = self.test_rest_request("/tx/{}".format(txid))
        # Get the spent output to later check for utxo (should be spent by
        # then)
        spent = (json_obj['vin'][0]['txid'], json_obj['vin'][0]['vout'])
        # Get n of 0.1 outpoint
        n, = filter_output_indices_by_value(json_obj['vout'], Decimal('10'))
        spending = (txid, n)

        json_obj = self.test_rest_request("/getutxos/{}-{}".format(*spending))
        assert_equal(len(json_obj['utxos']), 0)

        json_obj = self.test_rest_request(
            "/getutxos/checkmempool/{}-{}".format(*spending))
        assert_equal(len(json_obj['utxos']), 1)

        json_obj = self.test_rest_request("/getutxos/{}-{}".format(*spent))
        assert_equal(len(json_obj['utxos']), 1)

        json_obj = self.test_rest_request(
            "/getutxos/checkmempool/{}-{}".format(*spent))
        assert_equal(len(json_obj['utxos']), 0)

        self.nodes[0].generate(1)
        self.sync_all()

        json_obj = self.test_rest_request("/getutxos/{}-{}".format(*spending))
        assert_equal(len(json_obj['utxos']), 1)

        json_obj = self.test_rest_request(
            "/getutxos/checkmempool/{}-{}".format(*spending))
        assert_equal(len(json_obj['utxos']), 1)

        # Do some invalid requests
        self.test_rest_request("/getutxos", http_method='POST', req_type=ReqType.JSON,
                               body='{"checkmempool', status=400, ret_type=RetType.OBJ)
        self.test_rest_request("/getutxos", http_method='POST', req_type=ReqType.BIN,
                               body='{"checkmempool', status=400, ret_type=RetType.OBJ)
        self.test_rest_request("/getutxos/checkmempool", http_method='POST',
                               req_type=ReqType.JSON, status=400, ret_type=RetType.OBJ)

        # Test limits
        long_uri = '/'.join(["{}-{}".format(txid, n_) for n_ in range(20)])
        self.test_rest_request("/getutxos/checkmempool/{}".format(long_uri),
                               http_method='POST', status=400, ret_type=RetType.OBJ)

        long_uri = '/'.join(['{}-{}'.format(txid, n_) for n_ in range(15)])
        self.test_rest_request(
            "/getutxos/checkmempool/{}".format(long_uri), http_method='POST', status=200)

        # Generate block to not affect upcoming tests
        self.nodes[0].generate(
            1)
        self.sync_all()

        self.log.info("Test the /block, /blockhashbyheight and /headers URIs")
        bb_hash = self.nodes[0].getbestblockhash()

        # Check result if block does not exists
        assert_equal(self.test_rest_request(
            '/headers/1/0000000000000000000000000000000000000000000000000000000000000000'), [])
        self.test_rest_request(
            '/block/0000000000000000000000000000000000000000000000000000000000000000',
            status=404,
            ret_type=RetType.OBJ)

        # Check result if block is not in the active chain
        self.nodes[0].invalidateblock(bb_hash)
        assert_equal(
            self.test_rest_request(
                '/headers/1/{}'.format(bb_hash)), [])
        self.test_rest_request('/block/{}'.format(bb_hash))
        self.nodes[0].reconsiderblock(bb_hash)

        # Check binary format
        response = self.test_rest_request(
            "/block/{}".format(bb_hash), req_type=ReqType.BIN, ret_type=RetType.OBJ)
        assert_greater_than(int(response.getheader(
            'content-length')), BLOCK_HEADER_SIZE)
        response_bytes = response.read()

        # Compare with block header
        response_header = self.test_rest_request(
            "/headers/1/{}".format(bb_hash), req_type=ReqType.BIN, ret_type=RetType.OBJ)
        assert_equal(int(response_header.getheader(
            'content-length')), BLOCK_HEADER_SIZE)
        response_header_bytes = response_header.read()
        assert_equal(
            response_bytes[0:BLOCK_HEADER_SIZE], response_header_bytes)

        # Check block hex format
        response_hex = self.test_rest_request(
            "/block/{}".format(bb_hash), req_type=ReqType.HEX, ret_type=RetType.OBJ)
        assert_greater_than(int(response_hex.getheader(
            'content-length')), BLOCK_HEADER_SIZE * 2)
        response_hex_bytes = response_hex.read().strip(b'\n')
        assert_equal(binascii.hexlify(response_bytes), response_hex_bytes)

        # Compare with hex block header
        response_header_hex = self.test_rest_request(
            "/headers/1/{}".format(bb_hash), req_type=ReqType.HEX, ret_type=RetType.OBJ)
        assert_greater_than(
            int(response_header_hex.getheader('content-length')), BLOCK_HEADER_SIZE * 2)
        response_header_hex_bytes = response_header_hex.read(
            BLOCK_HEADER_SIZE * 2)
        assert_equal(binascii.hexlify(
            response_bytes[:BLOCK_HEADER_SIZE]), response_header_hex_bytes)

        # Check json format
        block_json_obj = self.test_rest_request("/block/{}".format(bb_hash))
        assert_equal(block_json_obj['hash'], bb_hash)
        assert_equal(self.test_rest_request(
            "/blockhashbyheight/{}".format(block_json_obj['height']))['blockhash'], bb_hash)

        # Check hex/bin format
        resp_hex = self.test_rest_request(
            "/blockhashbyheight/{}".format(
                block_json_obj['height']),
            req_type=ReqType.HEX,
            ret_type=RetType.OBJ)
        assert_equal(resp_hex.read().decode('utf-8').rstrip(), bb_hash)
        resp_bytes = self.test_rest_request(
            "/blockhashbyheight/{}".format(
                block_json_obj['height']),
            req_type=ReqType.BIN,
            ret_type=RetType.BYTES)
        blockhash = binascii.hexlify(resp_bytes[::-1]).decode('utf-8')
        assert_equal(blockhash, bb_hash)

        # Check invalid blockhashbyheight requests
        resp = self.test_rest_request(
            "/blockhashbyheight/abc",
            ret_type=RetType.OBJ,
            status=400)
        assert_equal(
            resp.read().decode('utf-8').rstrip(),
            "Invalid height: abc")
        resp = self.test_rest_request(
            "/blockhashbyheight/1000000",
            ret_type=RetType.OBJ,
            status=404)
        assert_equal(
            resp.read().decode('utf-8').rstrip(),
            "Block height out of range")
        resp = self.test_rest_request(
            "/blockhashbyheight/-1",
            ret_type=RetType.OBJ,
            status=400)
        assert_equal(
            resp.read().decode('utf-8').rstrip(),
            "Invalid height: -1")
        self.test_rest_request(
            "/blockhashbyheight/",
            ret_type=RetType.OBJ,
            status=400)

        # Compare with json block header
        json_obj = self.test_rest_request("/headers/1/{}".format(bb_hash))
        # Ensure that there is one header in the json response
        assert_equal(len(json_obj), 1)
        # Request/response hash should be the same
        assert_equal(json_obj[0]['hash'], bb_hash)

        # Compare with normal RPC block response
        rpc_block_json = self.nodes[0].getblock(bb_hash)
        for key in ['hash', 'confirmations', 'height', 'version', 'merkleroot',
                    'time', 'nonce', 'bits', 'difficulty', 'chainwork', 'previousblockhash']:
            assert_equal(json_obj[0][key], rpc_block_json[key])

        # See if we can get 5 headers in one response
        self.nodes[1].generate(5)
        self.sync_all()
        json_obj = self.test_rest_request("/headers/5/{}".format(bb_hash))
        # Now we should have 5 header objects
        assert_equal(len(json_obj), 5)

        self.log.info("Test tx inclusion in the /mempool and /block URIs")

        # Make 3 tx and mine them on node 1
        txs = []
        txs.append(self.nodes[0].sendtoaddress(not_related_address, Decimal('11')))
        txs.append(self.nodes[0].sendtoaddress(not_related_address, Decimal('11')))
        txs.append(self.nodes[0].sendtoaddress(not_related_address, Decimal('11')))
        self.sync_all()

        # Check that there are exactly 3 transactions in the TX memory pool
        # before generating the block
        json_obj = self.test_rest_request("/mempool/info")
        assert_equal(json_obj['size'], 3)
        # The size of the memory pool should be greater than 3x ~100 bytes
        assert_greater_than(json_obj['bytes'], 300)

        # Check that there are our submitted transactions in the TX memory pool
        json_obj = self.test_rest_request("/mempool/contents")
        for i, tx in enumerate(txs):
            assert tx in json_obj
            assert_equal(json_obj[tx]['spentby'], txs[i + 1:i + 2])
            assert_equal(json_obj[tx]['depends'], txs[i - 1:i])

        # Now mine the transactions
        newblockhash = self.nodes[1].generate(1)
        self.sync_all()

        # Check if the 3 tx show up in the new block
        json_obj = self.test_rest_request("/block/{}".format(newblockhash[0]))
        non_coinbase_txs = {tx['txid']
                            for tx in json_obj['tx'] if 'coinbase' not in tx['vin'][0]}
        assert_equal(non_coinbase_txs, set(txs))

        # Check the same but without tx details
        json_obj = self.test_rest_request(
            "/block/notxdetails/{}".format(newblockhash[0]))
        for tx in txs:
            assert tx in json_obj['tx']

        self.log.info("Test the /chaininfo URI")

        bb_hash = self.nodes[0].getbestblockhash()

        json_obj = self.test_rest_request("/chaininfo")
        assert_equal(json_obj['bestblockhash'], bb_hash)


if __name__ == '__main__':
    RESTTest().main()<|MERGE_RESOLUTION|>--- conflicted
+++ resolved
@@ -13,11 +13,8 @@
 from io import BytesIO
 from struct import pack, unpack
 
-<<<<<<< HEAD
 from test_framework.blocktools import SUBSIDY
-=======
 from test_framework.messages import BLOCK_HEADER_SIZE
->>>>>>> a331135a
 from test_framework.test_framework import BitcoinTestFramework
 from test_framework.util import (
     assert_equal,
