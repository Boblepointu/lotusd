--- conflicted
+++ resolved
@@ -48,10 +48,10 @@
     target_fee = round(tx_size * fee_per_kB / 1000, 8)
     if fee < (tx_size - wiggleroom) * fee_per_kB / 1000:
         raise AssertionError(
-            "Fee of {} XEC too low! (Should be {} XEC)".format(str(fee), str(target_fee)))
+            "Fee of {} XPI too low! (Should be {} XPI)".format(str(fee), str(target_fee)))
     if fee > (tx_size + wiggleroom) * fee_per_kB / 1000:
         raise AssertionError(
-            "Fee of {} XEC too high! (Should be {} XEC)".format(str(fee), str(target_fee)))
+            "Fee of {} XPI too high! (Should be {} XPI)".format(str(fee), str(target_fee)))
 
 
 def assert_equal(thing1, thing2, *args):
@@ -218,16 +218,9 @@
 
 
 def check_json_precision():
-<<<<<<< HEAD
     """Make sure json library being used does not lose precision converting BCH values"""
     n = Decimal('2000000000.000003')
     satoshis = int(json.loads(json.dumps(float(n))) * 1.0e6)
-=======
-    """Make sure json library being used does not lose precision converting XEC
-    values"""
-    n = Decimal("20000000.00000003")
-    satoshis = int(json.loads(json.dumps(float(n))) * 1.0e8)
->>>>>>> 471fa6e3
     if satoshis != 2000000000000003:
         raise RuntimeError("JSON encode/decode loses precision")
 
