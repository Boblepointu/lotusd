--- conflicted
+++ resolved
@@ -178,15 +178,10 @@
                             help="run nodes under the valgrind memory error detector: expect at least a ~10x slowdown, valgrind 3.14 or later required")
         parser.add_argument("--randomseed", type=int,
                             help="set a random seed for deterministically reproducing a previous test run")
-<<<<<<< HEAD
+        parser.add_argument("--descriptors", default=False, action="store_true",
+                            help="Run test using a descriptor wallet")
         parser.add_argument("--with-exodusactivation", dest="exodusactivation", default=False, action="store_true",
                             help="Activate exodus update on timestamp {}".format(TIMESTAMP_IN_THE_PAST))
-=======
-        parser.add_argument("--descriptors", default=False, action="store_true",
-                            help="Run test using a descriptor wallet")
-        parser.add_argument("--with-axionactivation", dest="axionactivation", default=False, action="store_true",
-                            help="Activate axion update on timestamp {}".format(TIMESTAMP_IN_THE_PAST))
->>>>>>> c3ff3d05
         parser.add_argument(
             '--timeout-factor',
             dest="timeout_factor",
