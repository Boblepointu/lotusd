#!/usr/bin/env python3
# Copyright (c) 2014-2019 The Bitcoin Core developers
# Distributed under the MIT software license, see the accompanying
# file COPYING or http://www.opensource.org/licenses/mit-license.php.
"""Test mining RPCs

- getmininginfo
- getblocktemplate proposal mode
- submitblock"""

import copy
from decimal import Decimal

from test_framework.blocktools import (
    create_coinbase,
    TIME_GENESIS_BLOCK,
)
from test_framework.messages import (
    CBlock,
    CBlockHeader,
    BLOCK_HEADER_SIZE,
)
from test_framework.mininode import (
    P2PDataStore,
)
from test_framework.test_framework import BitcoinTestFramework
from test_framework.util import (
    assert_equal,
    assert_raises_rpc_error,
    connect_nodes,
)


def assert_template(node, block, expect, rehash=True):
    if rehash:
        block.hashMerkleRoot = block.calc_merkle_root()
    rsp = node.getblocktemplate(
        template_request={
            'data': block.serialize().hex(),
            'mode': 'proposal'})
    assert_equal(rsp, expect)


class MiningTest(BitcoinTestFramework):
    def set_test_params(self):
        self.num_nodes = 2
        self.setup_clean_chain = True
        self.supports_cli = False
        self.extra_args = [['-allownonstdtxnconsensus=1']] * 2

    def mine_chain(self):
        self.log.info('Create some old blocks')
        node = self.nodes[0]
        address = node.get_deterministic_priv_key().address
        for t in range(TIME_GENESIS_BLOCK,
                       TIME_GENESIS_BLOCK + 200 * 600, 600):
            node.setmocktime(t)
            node.generatetoaddress(1, address)
        mining_info = node.getmininginfo()
        assert_equal(mining_info['blocks'], 200)
        assert_equal(mining_info['currentblocktx'], 0)
        assert_equal(mining_info['currentblocksize'], 1000)
        self.restart_node(0)
        connect_nodes(self.nodes[0], self.nodes[1])

    def run_test(self):
        self.mine_chain()
        node = self.nodes[0]

        def assert_submitblock(block, result_str_1, result_str_2=None):
            block.solve()
            result_str_2 = result_str_2 or 'duplicate-invalid'
            assert_equal(result_str_1, node.submitblock(
                hexdata=block.serialize().hex()))
            assert_equal(result_str_2, node.submitblock(
                hexdata=block.serialize().hex()))

        self.log.info('getmininginfo')
        mining_info = node.getmininginfo()
        assert_equal(mining_info['blocks'], 200)
        assert_equal(mining_info['chain'], self.chain)
        assert 'currentblocktx' not in mining_info
        assert 'currentblocksize' not in mining_info
        assert_equal(mining_info['difficulty'],
                     Decimal('4.656542373906925E-10'))
        assert_equal(mining_info['networkhashps'],
                     Decimal('0.003333333333333334'))
        assert_equal(mining_info['pooledtx'], 0)

        # Mine a block to leave initial block download
        node.generatetoaddress(1, node.get_deterministic_priv_key().address)
        tmpl = node.getblocktemplate()
        self.log.info("getblocktemplate: Test capability advertised")
        assert 'proposal' in tmpl['capabilities']

        next_height = int(tmpl["height"])
        coinbase_tx = create_coinbase(height=next_height)
        # sequence numbers must not be max for nLockTime to have effect
        coinbase_tx.vin[0].nSequence = 2 ** 32 - 2
        coinbase_tx.rehash()

<<<<<<< HEAD
        assert_equal(
            coinbase_tx.vin[0].scriptSig[:6],
            b'\x05logos')
        # round-trip the encoded bip34 block height commitment
        assert_equal(
            CScriptNum.decode(coinbase_tx.vin[0].scriptSig[6:]),
            next_height)
        # round-trip negative and multi-byte CScriptNums to catch python
        # regression
        assert_equal(
            CScriptNum.decode(
                CScriptNum.encode(
                    CScriptNum(1500))),
            1500)
        assert_equal(CScriptNum.decode(
            CScriptNum.encode(CScriptNum(-1500))), -1500)
        assert_equal(CScriptNum.decode(CScriptNum.encode(CScriptNum(-1))), -1)

=======
>>>>>>> 316527a8
        block = CBlock()
        block.nVersion = tmpl["version"]
        block.hashPrevBlock = int(tmpl["previousblockhash"], 16)
        block.nTime = tmpl["curtime"]
        block.nBits = int(tmpl["bits"], 16)
        block.nNonce = 0
        block.vtx = [coinbase_tx]

        self.log.info("getblocktemplate: Test valid block")
        assert_template(node, block, None)

        self.log.info("submitblock: Test block decode failure")
        assert_raises_rpc_error(-22, "Block decode failed",
                                node.submitblock, block.serialize()[:-15].hex())

        self.log.info(
            "getblocktemplate: Test bad input hash for coinbase transaction")
        bad_block = copy.deepcopy(block)
        bad_block.vtx[0].vin[0].prevout.hash += 1
        bad_block.vtx[0].rehash()
        assert_template(node, bad_block, 'bad-cb-missing')

        self.log.info("submitblock: Test invalid coinbase transaction")
        assert_raises_rpc_error(-22, "Block does not start with a coinbase",
                                node.submitblock, bad_block.serialize().hex())

        self.log.info("getblocktemplate: Test truncated final transaction")
        assert_raises_rpc_error(-22, "Block decode failed", node.getblocktemplate, {
                                'data': block.serialize()[:-1].hex(), 'mode': 'proposal'})

        self.log.info("getblocktemplate: Test duplicate transaction")
        bad_block = copy.deepcopy(block)
        bad_block.vtx.append(bad_block.vtx[0])
        assert_template(node, bad_block, 'bad-txns-duplicate')
        assert_submitblock(bad_block, 'bad-txns-duplicate',
                           'bad-txns-duplicate')

        self.log.info("getblocktemplate: Test invalid transaction")
        bad_block = copy.deepcopy(block)
        bad_tx = copy.deepcopy(bad_block.vtx[0])
        bad_tx.vin[0].prevout.hash = 255
        bad_tx.rehash()
        bad_block.vtx.append(bad_tx)
        assert_template(node, bad_block, 'bad-txns-inputs-missingorspent')
        assert_submitblock(bad_block, 'bad-txns-inputs-missingorspent')

        self.log.info("getblocktemplate: Test nonfinal transaction")
        bad_block = copy.deepcopy(block)
        bad_block.vtx[0].nLockTime = 2 ** 32 - 1
        bad_block.vtx[0].rehash()
        assert_template(node, bad_block, 'bad-txns-nonfinal')
        assert_submitblock(bad_block, 'bad-txns-nonfinal')

        self.log.info("getblocktemplate: Test bad tx count")
        # The tx count is immediately after the block header
        bad_block_sn = bytearray(block.serialize())
        assert_equal(bad_block_sn[BLOCK_HEADER_SIZE], 1)
        bad_block_sn[BLOCK_HEADER_SIZE] += 1
        assert_raises_rpc_error(-22, "Block decode failed", node.getblocktemplate, {
                                'data': bad_block_sn.hex(), 'mode': 'proposal'})

        self.log.info("getblocktemplate: Test bad bits")
        bad_block = copy.deepcopy(block)
        bad_block.nBits = 469762303  # impossible in the real world
        assert_template(node, bad_block, 'bad-diffbits')

        self.log.info("getblocktemplate: Test bad merkle root")
        bad_block = copy.deepcopy(block)
        bad_block.hashMerkleRoot += 1
        assert_template(node, bad_block, 'bad-txnmrklroot', False)
        assert_submitblock(bad_block, 'bad-txnmrklroot', 'bad-txnmrklroot')

        self.log.info("getblocktemplate: Test bad timestamps")
        bad_block = copy.deepcopy(block)
        bad_block.nTime = 2 ** 31 - 1
        assert_template(node, bad_block, 'time-too-new')
        assert_submitblock(bad_block, 'time-too-new', 'time-too-new')
        bad_block.nTime = 0
        assert_template(node, bad_block, 'time-too-old')
        assert_submitblock(bad_block, 'time-too-old', 'time-too-old')

        self.log.info("getblocktemplate: Test not best block")
        bad_block = copy.deepcopy(block)
        bad_block.hashPrevBlock = 123
        assert_template(node, bad_block, 'inconclusive-not-best-prevblk')
        assert_submitblock(bad_block, 'prev-blk-not-found',
                           'prev-blk-not-found')

        self.log.info('submitheader tests')
        assert_raises_rpc_error(-22, 'Block header decode failed',
                                lambda: node.submitheader(hexdata='xx' * BLOCK_HEADER_SIZE))
        assert_raises_rpc_error(-22, 'Block header decode failed',
                                lambda: node.submitheader(hexdata='ff' * (BLOCK_HEADER_SIZE - 2)))
        assert_raises_rpc_error(-25, 'Must submit previous header',
                                lambda: node.submitheader(hexdata=super(CBlock, bad_block).serialize().hex()))

        block.nTime += 1
        block.solve()

        def chain_tip(b_hash, *, status='headers-only', branchlen=1):
            return {'hash': b_hash, 'height': 202,
                    'branchlen': branchlen, 'status': status}

        assert chain_tip(block.hash) not in node.getchaintips()
        node.submitheader(hexdata=block.serialize().hex())
        assert chain_tip(block.hash) in node.getchaintips()
        # Noop
        node.submitheader(hexdata=CBlockHeader(block).serialize().hex())
        assert chain_tip(block.hash) in node.getchaintips()

        bad_block_root = copy.deepcopy(block)
        bad_block_root.hashMerkleRoot += 2
        bad_block_root.solve()
        assert chain_tip(bad_block_root.hash) not in node.getchaintips()
        node.submitheader(hexdata=CBlockHeader(
            bad_block_root).serialize().hex())
        assert chain_tip(bad_block_root.hash) in node.getchaintips()
        # Should still reject invalid blocks, even if we have the header:
        assert_equal(node.submitblock(
            hexdata=bad_block_root.serialize().hex()), 'bad-txnmrklroot')
        assert_equal(node.submitblock(
            hexdata=bad_block_root.serialize().hex()), 'bad-txnmrklroot')
        assert chain_tip(bad_block_root.hash) in node.getchaintips()
        # We know the header for this invalid block, so should just return
        # early without error:
        node.submitheader(hexdata=CBlockHeader(
            bad_block_root).serialize().hex())
        assert chain_tip(bad_block_root.hash) in node.getchaintips()

        bad_block_lock = copy.deepcopy(block)
        bad_block_lock.vtx[0].nLockTime = 2**32 - 1
        bad_block_lock.vtx[0].rehash()
        bad_block_lock.hashMerkleRoot = bad_block_lock.calc_merkle_root()
        bad_block_lock.solve()
        assert_equal(node.submitblock(
            hexdata=bad_block_lock.serialize().hex()), 'bad-txns-nonfinal')
        assert_equal(node.submitblock(
            hexdata=bad_block_lock.serialize().hex()), 'duplicate-invalid')
        # Build a "good" block on top of the submitted bad block
        bad_block2 = copy.deepcopy(block)
        bad_block2.hashPrevBlock = bad_block_lock.sha256
        bad_block2.solve()
        assert_raises_rpc_error(-25, 'bad-prevblk', lambda: node.submitheader(
            hexdata=CBlockHeader(bad_block2).serialize().hex()))

        # Should reject invalid header right away
        bad_block_time = copy.deepcopy(block)
        bad_block_time.nTime = 1
        bad_block_time.solve()
        assert_raises_rpc_error(-25, 'time-too-old', lambda: node.submitheader(
            hexdata=CBlockHeader(bad_block_time).serialize().hex()))

        # Should ask for the block from a p2p node, if they announce the header
        # as well:
        node.add_p2p_connection(P2PDataStore())
        # Drop the first getheaders
        node.p2p.wait_for_getheaders(timeout=5)
        node.p2p.send_blocks_and_test(blocks=[block], node=node)
        # Must be active now:
        assert chain_tip(block.hash, status='active',
                         branchlen=0) in node.getchaintips()

        # Building a few blocks should give the same results
        node.generatetoaddress(10, node.get_deterministic_priv_key().address)
        assert_raises_rpc_error(-25, 'time-too-old', lambda: node.submitheader(
            hexdata=CBlockHeader(bad_block_time).serialize().hex()))
        assert_raises_rpc_error(-25, 'bad-prevblk', lambda: node.submitheader(
            hexdata=CBlockHeader(bad_block2).serialize().hex()))
        node.submitheader(hexdata=CBlockHeader(block).serialize().hex())
        node.submitheader(hexdata=CBlockHeader(
            bad_block_root).serialize().hex())
        # valid
        assert_equal(node.submitblock(
            hexdata=block.serialize().hex()), 'duplicate')

        # Sanity check that maxtries supports large integers
        node.generatetoaddress(
            1, node.get_deterministic_priv_key().address, pow(
                2, 32))


if __name__ == '__main__':
    MiningTest().main()<|MERGE_RESOLUTION|>--- conflicted
+++ resolved
@@ -99,27 +99,6 @@
         coinbase_tx.vin[0].nSequence = 2 ** 32 - 2
         coinbase_tx.rehash()
 
-<<<<<<< HEAD
-        assert_equal(
-            coinbase_tx.vin[0].scriptSig[:6],
-            b'\x05logos')
-        # round-trip the encoded bip34 block height commitment
-        assert_equal(
-            CScriptNum.decode(coinbase_tx.vin[0].scriptSig[6:]),
-            next_height)
-        # round-trip negative and multi-byte CScriptNums to catch python
-        # regression
-        assert_equal(
-            CScriptNum.decode(
-                CScriptNum.encode(
-                    CScriptNum(1500))),
-            1500)
-        assert_equal(CScriptNum.decode(
-            CScriptNum.encode(CScriptNum(-1500))), -1500)
-        assert_equal(CScriptNum.decode(CScriptNum.encode(CScriptNum(-1))), -1)
-
-=======
->>>>>>> 316527a8
         block = CBlock()
         block.nVersion = tmpl["version"]
         block.hashPrevBlock = int(tmpl["previousblockhash"], 16)
